#!/usr/bin/env python
# -*- coding: utf-8 -*-
# @Time    : 2023/11/16 16:32
# @Author  : lidanyang
# @File    : __init__.py
# @Desc    :
from metagpt.tools.libs import (
    data_preprocess,
    feature_engineering,
    sd_engine,
    gpt_v_generator,
    web_scraping,
    email_login,
    terminal,
    file_manager,
<<<<<<< HEAD
=======
    browser,
>>>>>>> 7bb9d706
)
from metagpt.tools.libs.software_development import (
    write_prd,
    write_design,
    write_project_plan,
    write_codes,
    run_qa_test,
    fix_bug,
    git_archive,
)

_ = (
    data_preprocess,
    feature_engineering,
    sd_engine,
    gpt_v_generator,
    web_scraping,
    email_login,
    write_prd,
    write_design,
    write_project_plan,
    write_codes,
    run_qa_test,
    fix_bug,
    git_archive,
    terminal,
    file_manager,
<<<<<<< HEAD
=======
    browser,
>>>>>>> 7bb9d706
)  # Avoid pre-commit error<|MERGE_RESOLUTION|>--- conflicted
+++ resolved
@@ -13,10 +13,7 @@
     email_login,
     terminal,
     file_manager,
-<<<<<<< HEAD
-=======
     browser,
->>>>>>> 7bb9d706
 )
 from metagpt.tools.libs.software_development import (
     write_prd,
@@ -44,8 +41,5 @@
     git_archive,
     terminal,
     file_manager,
-<<<<<<< HEAD
-=======
     browser,
->>>>>>> 7bb9d706
 )  # Avoid pre-commit error