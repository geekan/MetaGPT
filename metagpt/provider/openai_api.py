# -*- coding: utf-8 -*-
"""
@Time    : 2023/5/5 23:08
@Author  : alexanderwu
@File    : openai.py
@Modified By: mashenquan, 2023/8/20. Remove global configuration `CONFIG`, enable configuration support for business isolation;
            Change cost control from global to company level.
<<<<<<< HEAD
@Modified By: mashenquan, 2023/11/21. Fix bug: ReadTimeout.
@Modified By: mashenquan, 2023/12/1. Fix bug: Unclosed connection caused by openai 0.x.
"""
import asyncio
import time
from typing import NamedTuple, Union

import openai
from openai import APIConnectionError, AsyncAzureOpenAI, AsyncOpenAI, RateLimitError
from openai.types import CompletionUsage
=======
"""
import asyncio
import time

import openai
from openai.error import APIConnectionError, RateLimitError
>>>>>>> 2e19f79f
from tenacity import (
    after_log,
    retry,
    retry_if_exception_type,
    stop_after_attempt,
<<<<<<< HEAD
    wait_random_exponential,
=======
    wait_exponential,
    wait_fixed,
>>>>>>> 2e19f79f
)

from metagpt.config import CONFIG
from metagpt.llm import LLMType
from metagpt.logs import logger
from metagpt.provider.base_gpt_api import BaseGPTAPI
<<<<<<< HEAD
from metagpt.provider.constant import GENERAL_FUNCTION_SCHEMA, GENERAL_TOOL_CHOICE
from metagpt.schema import Message
from metagpt.utils.singleton import Singleton
=======
from metagpt.utils.cost_manager import Costs
>>>>>>> 2e19f79f
from metagpt.utils.token_counter import (
    count_message_tokens,
    count_string_tokens,
    get_max_completion_tokens,
)


class RateLimiter:
    """Rate control class, each call goes through wait_if_needed, sleep if rate control is needed"""

    def __init__(self, rpm):
        self.last_call_time = 0
        # Here 1.1 is used because even if the calls are made strictly according to time,
        # they will still be QOS'd; consider switching to simple error retry later
        self.interval = 1.1 * 60 / rpm
        self.rpm = rpm

    def split_batches(self, batch):
        return [batch[i : i + self.rpm] for i in range(0, len(batch), self.rpm)]

    async def wait_if_needed(self, num_requests):
        current_time = time.time()
        elapsed_time = current_time - self.last_call_time

        if elapsed_time < self.interval * num_requests:
            remaining_time = self.interval * num_requests - elapsed_time
            logger.info(f"sleep {remaining_time}")
            await asyncio.sleep(remaining_time)

        self.last_call_time = time.time()


<<<<<<< HEAD
class Costs(NamedTuple):
    total_prompt_tokens: int
    total_completion_tokens: int
    total_cost: float
    total_budget: float


class CostManager(metaclass=Singleton):
    """计算使用接口的开销"""

    def __init__(self):
        self.total_prompt_tokens = 0
        self.total_completion_tokens = 0
        self.total_cost = 0
        self.total_budget = 0

    def update_cost(self, prompt_tokens, completion_tokens, model):
        """
        Update the total cost, prompt tokens, and completion tokens.

        Args:
        prompt_tokens (int): The number of tokens used in the prompt.
        completion_tokens (int): The number of tokens used in the completion.
        model (str): The model used for the API call.
        """
        self.total_prompt_tokens += prompt_tokens
        self.total_completion_tokens += completion_tokens
        cost = (
            prompt_tokens * TOKEN_COSTS[model]["prompt"] + completion_tokens * TOKEN_COSTS[model]["completion"]
        ) / 1000
        self.total_cost += cost
        logger.info(
            f"Total running cost: ${self.total_cost:.3f} | Max budget: ${CONFIG.max_budget:.3f} | "
            f"Current cost: ${cost:.3f}, prompt_tokens: {prompt_tokens}, completion_tokens: {completion_tokens}"
        )
        CONFIG.total_cost = self.total_cost

    def get_total_prompt_tokens(self):
        """
        Get the total number of prompt tokens.

        Returns:
        int: The total number of prompt tokens.
        """
        return self.total_prompt_tokens

    def get_total_completion_tokens(self):
        """
        Get the total number of completion tokens.

        Returns:
        int: The total number of completion tokens.
        """
        return self.total_completion_tokens

    def get_total_cost(self):
        """
        Get the total cost of API calls.

        Returns:
        float: The total cost of API calls.
        """
        return self.total_cost

    def get_costs(self) -> Costs:
        """Get all costs"""
        return Costs(self.total_prompt_tokens, self.total_completion_tokens, self.total_cost, self.total_budget)


=======
>>>>>>> 2e19f79f
def log_and_reraise(retry_state):
    logger.error(f"Retry attempts exhausted. Last exception: {retry_state.outcome.exception()}")
    logger.warning(
        """
Recommend going to https://deepwisdom.feishu.cn/wiki/MsGnwQBjiif9c3koSJNcYaoSnu4#part-XdatdVlhEojeAfxaaEZcMV3ZniQ
See FAQ 5.8
"""
    )
    raise retry_state.outcome.exception()


class OpenAIGPTAPI(BaseGPTAPI, RateLimiter):
    """
    Check https://platform.openai.com/examples for examples
    """

    def __init__(self):
        self.model = CONFIG.openai_api_model
        self.auto_max_tokens = False
        self.rpm = int(CONFIG.get("RPM", 10))
<<<<<<< HEAD
        if CONFIG.openai_api_type == "azure":
            # https://learn.microsoft.com/zh-cn/azure/ai-services/openai/how-to/migration?tabs=python-new%2Cdalle-fix
            self._client = AsyncAzureOpenAI(
                api_key=CONFIG.openai_api_key,
                api_version=CONFIG.openai_api_version,
                azure_endpoint=CONFIG.openai_api_base,
            )
        else:
            # https://github.com/openai/openai-python#async-usage
            self._client = AsyncOpenAI(api_key=CONFIG.openai_api_key, base_url=CONFIG.openai_api_base)
        self._cost_manager = CostManager()
        RateLimiter.__init__(self, rpm=self.rpm)

    async def _achat_completion_stream(self, messages: list[dict], timeout=3) -> str:
        kwargs = self._cons_kwargs(messages, timeout=timeout)
        response = await self._client.chat.completions.create(**kwargs, stream=True)
        # iterate through the stream of events
        async for chunk in response:
            chunk_message = chunk.choices[0].delta.content or ""  # extract the message
            yield chunk_message

    def _cons_kwargs(self, messages: list[dict], timeout=3, **configs) -> dict:
        kwargs = {
            "messages": messages,
            "max_tokens": self.get_max_tokens(messages),
            "n": 1,
            "stop": None,
            "temperature": 0.3,
        }
        if configs:
            kwargs.update(configs)

=======
        RateLimiter.__init__(self, rpm=self.rpm)

    async def _achat_completion_stream(self, messages: list[dict]) -> str:
        response = await openai.ChatCompletion.acreate(**self._cons_kwargs(messages), stream=True)
        # iterate through the stream of events
        async for chunk in response:
            chunk_message = chunk["choices"][0]["delta"]  # extract the message
            if "content" in chunk_message:
                yield chunk_message["content"]

    def _cons_kwargs(self, messages: list[dict]) -> dict:
>>>>>>> 2e19f79f
        if CONFIG.openai_api_type == "azure":
            kwargs["model"] = CONFIG.deployment_id
        else:
<<<<<<< HEAD
            kwargs["model"] = self.model
        kwargs["timeout"] = max(CONFIG.TIMEOUT, timeout) if CONFIG.TIMEOUT is not None else timeout

        return kwargs

    async def _achat_completion(self, messages: list[dict], timeout=3) -> dict:
        kwargs = self._cons_kwargs(messages, timeout=timeout)
        rsp = await self._client.chat.completions.create(**kwargs)
        self._update_costs(rsp.usage)
        return rsp.dict()
=======
            kwargs = {
                "model": self.model,
                "messages": messages,
                "max_tokens": self.get_max_tokens(messages),
                "n": 1,
                "stop": None,
                "temperature": 0.3,
            }
        kwargs["timeout"] = 3
        kwargs["api_base"] = CONFIG.openai_api_base
        kwargs["api_key"] = CONFIG.openai_api_key
        kwargs["api_type"] = CONFIG.openai_api_type
        kwargs["api_version"] = CONFIG.openai_api_version
        return kwargs

    async def _achat_completion(self, messages: list[dict]) -> dict:
        rsp = await openai.ChatCompletion.acreate(**self._cons_kwargs(messages))
        self._update_costs(rsp.get("usage"))
        return rsp

    def _chat_completion(self, messages: list[dict]) -> dict:
        rsp = openai.ChatCompletion.create(**self._cons_kwargs(messages))
        self._update_costs(rsp)
        return rsp
>>>>>>> 2e19f79f

    def completion(self, messages: list[dict], timeout=3) -> dict:
        loop = self.get_event_loop()
        return loop.run_until_complete(self.acompletion(messages, timeout=timeout))

    async def acompletion(self, messages: list[dict], timeout=3) -> dict:
        # if isinstance(messages[0], Message):
        #     messages = self.messages_to_dict(messages)
        return await self._achat_completion(messages, timeout=timeout)

    @retry(
<<<<<<< HEAD
        wait=wait_random_exponential(min=1, max=60),
        stop=stop_after_attempt(6),
=======
        stop=stop_after_attempt(3),
        wait=wait_fixed(1),
>>>>>>> 2e19f79f
        after=after_log(logger, logger.level("WARNING").name),
        retry=retry_if_exception_type(APIConnectionError),
        retry_error_callback=log_and_reraise,
    )
    @retry(
<<<<<<< HEAD
        wait=wait_random_exponential(min=1, max=60),
        stop=stop_after_attempt(6),
=======
        stop=stop_after_attempt(6),
        wait=wait_exponential(1),
>>>>>>> 2e19f79f
        after=after_log(logger, logger.level("WARNING").name),
        retry=retry_if_exception_type(RateLimitError),
        reraise=True,
    )
<<<<<<< HEAD
    async def acompletion_text(self, messages: list[dict], stream=False, generator: bool = False, timeout=3) -> str:
        """when streaming, print each token in place."""
        if stream:
            resp = self._achat_completion_stream(messages, timeout=timeout)
=======
    async def acompletion_text(self, messages: list[dict], stream=False, generator: bool = False) -> str:
        """when streaming, print each token in place."""
        if stream:
            resp = self._achat_completion_stream(messages)
>>>>>>> 2e19f79f
            if generator:
                return resp

            collected_messages = []
            async for i in resp:
                print(i, end="")
                collected_messages.append(i)

            full_reply_content = "".join(collected_messages)
            usage = self._calc_usage(messages, full_reply_content)
            self._update_costs(usage)
            return full_reply_content

<<<<<<< HEAD
        rsp = await self._achat_completion(messages, timeout=timeout)
=======
        rsp = await self._achat_completion(messages)
>>>>>>> 2e19f79f
        return self.get_choice_text(rsp)

    def _func_configs(self, messages: list[dict], timeout=3, **kwargs) -> dict:
        """
        Note: Keep kwargs consistent with the parameters in the https://platform.openai.com/docs/api-reference/chat/create
        """
        if "tools" not in kwargs:
            configs = {
                "tools": [{"type": "function", "function": GENERAL_FUNCTION_SCHEMA}],
                "tool_choice": GENERAL_TOOL_CHOICE,
            }
            kwargs.update(configs)

        return self._cons_kwargs(messages=messages, timeout=timeout, **kwargs)

    def _chat_completion_function(self, messages: list[dict], timeout=3, **kwargs) -> dict:
        loop = self.get_event_loop()
        return loop.run_until_complete(self._achat_completion_function(messages=messages, timeout=timeout, **kwargs))

    async def _achat_completion_function(self, messages: list[dict], timeout=3, **chat_configs) -> dict:
        kwargs = self._func_configs(messages=messages, timeout=timeout, **chat_configs)
        rsp = await self._client.chat.completions.create(**kwargs)
        self._update_costs(rsp.usage)
        return rsp.dict()

    def _process_message(self, messages: Union[str, Message, list[dict], list[Message], list[str]]) -> list[dict]:
        """convert messages to list[dict]."""
        if isinstance(messages, list):
            messages = [Message(msg) if isinstance(msg, str) else msg for msg in messages]
            return [msg if isinstance(msg, dict) else msg.to_dict() for msg in messages]

        if isinstance(messages, Message):
            messages = [messages.to_dict()]
        elif isinstance(messages, str):
            messages = [{"role": "user", "content": messages}]
        else:
            raise ValueError(
                f"Only support messages type are: str, Message, list[dict], but got {type(messages).__name__}!"
            )
        return messages

    def ask_code(self, messages: Union[str, Message, list[dict]], **kwargs) -> dict:
        """Use function of tools to ask a code.

        Note: Keep kwargs consistent with the parameters in the https://platform.openai.com/docs/api-reference/chat/create

        Examples:

        >>> llm = OpenAIGPTAPI()
        >>> llm.ask_code("Write a python hello world code.")
        {'language': 'python', 'code': "print('Hello, World!')"}
        >>> msg = [{'role': 'user', 'content': "Write a python hello world code."}]
        >>> llm.ask_code(msg)
        {'language': 'python', 'code': "print('Hello, World!')"}
        """
        messages = self._process_message(messages)
        rsp = self._chat_completion_function(messages, **kwargs)
        return self.get_choice_function_arguments(rsp)

    async def aask_code(self, messages: Union[str, Message, list[dict]], **kwargs) -> dict:
        """Use function of tools to ask a code.

        Note: Keep kwargs consistent with the parameters in the https://platform.openai.com/docs/api-reference/chat/create

        Examples:

        >>> llm = OpenAIGPTAPI()
        >>> rsp = await llm.ask_code("Write a python hello world code.")
        >>> rsp
        {'language': 'python', 'code': "print('Hello, World!')"}
        >>> msg = [{'role': 'user', 'content': "Write a python hello world code."}]
        >>> rsp = await llm.aask_code(msg)   # -> {'language': 'python', 'code': "print('Hello, World!')"}
        """
        messages = self._process_message(messages)
        try:
            rsp = await self._achat_completion_function(messages, **kwargs)
            return self.get_choice_function_arguments(rsp)
        except openai.NotFoundError as e:
            logger.error(f"API TYPE:{CONFIG.openai_api_type}, err:{e}")
            raise e

    def _calc_usage(self, messages: list[dict], rsp: str) -> CompletionUsage:
        if CONFIG.calc_usage:
            try:
                prompt_tokens = count_message_tokens(messages, self.model)
                completion_tokens = count_string_tokens(rsp, self.model)
<<<<<<< HEAD
                usage = CompletionUsage(
                    prompt_tokens=prompt_tokens,
                    completion_tokens=completion_tokens,
                    total_tokens=prompt_tokens + completion_tokens,
                )
=======
                usage["prompt_tokens"] = prompt_tokens
                usage["completion_tokens"] = completion_tokens
>>>>>>> 2e19f79f
                return usage
            except Exception as e:
                logger.error("usage calculation failed!", e)
        return CompletionUsage(prompt_tokens=0, completion_tokens=0, total_tokens=0)

    async def acompletion_batch(self, batch: list[list[dict]], timeout=3) -> list[dict]:
        """Return full JSON"""
        split_batches = self.split_batches(batch)
        all_results = []

        for small_batch in split_batches:
            logger.info(small_batch)
            await self.wait_if_needed(len(small_batch))

            future = [self.acompletion(prompt, timeout=timeout) for prompt in small_batch]
            results = await asyncio.gather(*future)
            logger.info(results)
            all_results.extend(results)

        return all_results

    async def acompletion_batch_text(self, batch: list[list[dict]], timeout=3) -> list[str]:
        """Only return plain text"""
        raw_results = await self.acompletion_batch(batch, timeout=timeout)
        results = []
        for idx, raw_result in enumerate(raw_results, start=1):
            result = self.get_choice_text(raw_result)
            results.append(result)
            logger.info(f"Result of task {idx}: {result}")
        return results

    def _update_costs(self, usage: CompletionUsage):
        if CONFIG.calc_usage:
<<<<<<< HEAD
            prompt_tokens = usage.prompt_tokens
            completion_tokens = usage.completion_tokens
            self._cost_manager.update_cost(prompt_tokens, completion_tokens, self.model)
=======
            try:
                prompt_tokens = int(usage["prompt_tokens"])
                completion_tokens = int(usage["completion_tokens"])
                CONFIG.cost_manager.update_cost(prompt_tokens, completion_tokens, self.model)
            except Exception as e:
                logger.error("updating costs failed!", e)
>>>>>>> 2e19f79f

    def get_costs(self) -> Costs:
        return CONFIG.cost_manager.get_costs()

    def get_max_tokens(self, messages: list[dict]):
        if not self.auto_max_tokens:
            return CONFIG.max_tokens_rsp
        return get_max_completion_tokens(messages, self.model, CONFIG.max_tokens_rsp)

<<<<<<< HEAD
    def moderation(self, content: Union[str, list[str]]):
        loop = self.get_event_loop()
        loop.run_until_complete(self.amoderation(content=content))

    async def amoderation(self, content: Union[str, list[str]]):
        try:
            if not content:
                logger.error("content cannot be empty!")
            else:
                rsp = await self._amoderation(content=content)
                return rsp
        except Exception as e:
            logger.error(f"moderating failed:{e}")

    async def _amoderation(self, content: Union[str, list[str]]):
        rsp = await self._client.moderations.create(input=content)
        return rsp

    async def close(self):
        """Close connection"""
        if not self._client:
            return
        await self._client.close()
        self._client = None

    @staticmethod
    def get_event_loop():
        try:
            return asyncio.get_event_loop()
        except RuntimeError as e:
            if "There is no current event loop in thread" in str(e):
                loop = asyncio.new_event_loop()
                asyncio.set_event_loop(loop)
                return loop
            else:
                raise e
=======
    async def get_summary(self, text: str, max_words=200, keep_language: bool = False, **kwargs) -> str:
        from metagpt.memory.brain_memory import BrainMemory

        memory = BrainMemory(llm_type=LLMType.OPENAI.value, historical_summary=text, cacheable=False)
        return await memory.summarize(llm=self, max_words=max_words, keep_language=keep_language)
>>>>>>> 2e19f79f
<|MERGE_RESOLUTION|>--- conflicted
+++ resolved
@@ -5,49 +5,30 @@
 @File    : openai.py
 @Modified By: mashenquan, 2023/8/20. Remove global configuration `CONFIG`, enable configuration support for business isolation;
             Change cost control from global to company level.
-<<<<<<< HEAD
 @Modified By: mashenquan, 2023/11/21. Fix bug: ReadTimeout.
 @Modified By: mashenquan, 2023/12/1. Fix bug: Unclosed connection caused by openai 0.x.
 """
+
+from typing import Union
+from openai import APIConnectionError, AsyncAzureOpenAI, AsyncOpenAI, RateLimitError
+from openai.types import CompletionUsage
 import asyncio
 import time
-from typing import NamedTuple, Union
-
 import openai
-from openai import APIConnectionError, AsyncAzureOpenAI, AsyncOpenAI, RateLimitError
-from openai.types import CompletionUsage
-=======
-"""
-import asyncio
-import time
-
-import openai
-from openai.error import APIConnectionError, RateLimitError
->>>>>>> 2e19f79f
 from tenacity import (
     after_log,
     retry,
     retry_if_exception_type,
     stop_after_attempt,
-<<<<<<< HEAD
     wait_random_exponential,
-=======
-    wait_exponential,
-    wait_fixed,
->>>>>>> 2e19f79f
 )
-
 from metagpt.config import CONFIG
 from metagpt.llm import LLMType
 from metagpt.logs import logger
 from metagpt.provider.base_gpt_api import BaseGPTAPI
-<<<<<<< HEAD
 from metagpt.provider.constant import GENERAL_FUNCTION_SCHEMA, GENERAL_TOOL_CHOICE
 from metagpt.schema import Message
-from metagpt.utils.singleton import Singleton
-=======
 from metagpt.utils.cost_manager import Costs
->>>>>>> 2e19f79f
 from metagpt.utils.token_counter import (
     count_message_tokens,
     count_string_tokens,
@@ -80,78 +61,6 @@
         self.last_call_time = time.time()
 
 
-<<<<<<< HEAD
-class Costs(NamedTuple):
-    total_prompt_tokens: int
-    total_completion_tokens: int
-    total_cost: float
-    total_budget: float
-
-
-class CostManager(metaclass=Singleton):
-    """计算使用接口的开销"""
-
-    def __init__(self):
-        self.total_prompt_tokens = 0
-        self.total_completion_tokens = 0
-        self.total_cost = 0
-        self.total_budget = 0
-
-    def update_cost(self, prompt_tokens, completion_tokens, model):
-        """
-        Update the total cost, prompt tokens, and completion tokens.
-
-        Args:
-        prompt_tokens (int): The number of tokens used in the prompt.
-        completion_tokens (int): The number of tokens used in the completion.
-        model (str): The model used for the API call.
-        """
-        self.total_prompt_tokens += prompt_tokens
-        self.total_completion_tokens += completion_tokens
-        cost = (
-            prompt_tokens * TOKEN_COSTS[model]["prompt"] + completion_tokens * TOKEN_COSTS[model]["completion"]
-        ) / 1000
-        self.total_cost += cost
-        logger.info(
-            f"Total running cost: ${self.total_cost:.3f} | Max budget: ${CONFIG.max_budget:.3f} | "
-            f"Current cost: ${cost:.3f}, prompt_tokens: {prompt_tokens}, completion_tokens: {completion_tokens}"
-        )
-        CONFIG.total_cost = self.total_cost
-
-    def get_total_prompt_tokens(self):
-        """
-        Get the total number of prompt tokens.
-
-        Returns:
-        int: The total number of prompt tokens.
-        """
-        return self.total_prompt_tokens
-
-    def get_total_completion_tokens(self):
-        """
-        Get the total number of completion tokens.
-
-        Returns:
-        int: The total number of completion tokens.
-        """
-        return self.total_completion_tokens
-
-    def get_total_cost(self):
-        """
-        Get the total cost of API calls.
-
-        Returns:
-        float: The total cost of API calls.
-        """
-        return self.total_cost
-
-    def get_costs(self) -> Costs:
-        """Get all costs"""
-        return Costs(self.total_prompt_tokens, self.total_completion_tokens, self.total_cost, self.total_budget)
-
-
-=======
->>>>>>> 2e19f79f
 def log_and_reraise(retry_state):
     logger.error(f"Retry attempts exhausted. Last exception: {retry_state.outcome.exception()}")
     logger.warning(
@@ -172,7 +81,6 @@
         self.model = CONFIG.openai_api_model
         self.auto_max_tokens = False
         self.rpm = int(CONFIG.get("RPM", 10))
-<<<<<<< HEAD
         if CONFIG.openai_api_type == "azure":
             # https://learn.microsoft.com/zh-cn/azure/ai-services/openai/how-to/migration?tabs=python-new%2Cdalle-fix
             self._client = AsyncAzureOpenAI(
@@ -183,7 +91,6 @@
         else:
             # https://github.com/openai/openai-python#async-usage
             self._client = AsyncOpenAI(api_key=CONFIG.openai_api_key, base_url=CONFIG.openai_api_base)
-        self._cost_manager = CostManager()
         RateLimiter.__init__(self, rpm=self.rpm)
 
     async def _achat_completion_stream(self, messages: list[dict], timeout=3) -> str:
@@ -205,23 +112,9 @@
         if configs:
             kwargs.update(configs)
 
-=======
-        RateLimiter.__init__(self, rpm=self.rpm)
-
-    async def _achat_completion_stream(self, messages: list[dict]) -> str:
-        response = await openai.ChatCompletion.acreate(**self._cons_kwargs(messages), stream=True)
-        # iterate through the stream of events
-        async for chunk in response:
-            chunk_message = chunk["choices"][0]["delta"]  # extract the message
-            if "content" in chunk_message:
-                yield chunk_message["content"]
-
-    def _cons_kwargs(self, messages: list[dict]) -> dict:
->>>>>>> 2e19f79f
         if CONFIG.openai_api_type == "azure":
             kwargs["model"] = CONFIG.deployment_id
         else:
-<<<<<<< HEAD
             kwargs["model"] = self.model
         kwargs["timeout"] = max(CONFIG.TIMEOUT, timeout) if CONFIG.TIMEOUT is not None else timeout
 
@@ -232,32 +125,6 @@
         rsp = await self._client.chat.completions.create(**kwargs)
         self._update_costs(rsp.usage)
         return rsp.dict()
-=======
-            kwargs = {
-                "model": self.model,
-                "messages": messages,
-                "max_tokens": self.get_max_tokens(messages),
-                "n": 1,
-                "stop": None,
-                "temperature": 0.3,
-            }
-        kwargs["timeout"] = 3
-        kwargs["api_base"] = CONFIG.openai_api_base
-        kwargs["api_key"] = CONFIG.openai_api_key
-        kwargs["api_type"] = CONFIG.openai_api_type
-        kwargs["api_version"] = CONFIG.openai_api_version
-        return kwargs
-
-    async def _achat_completion(self, messages: list[dict]) -> dict:
-        rsp = await openai.ChatCompletion.acreate(**self._cons_kwargs(messages))
-        self._update_costs(rsp.get("usage"))
-        return rsp
-
-    def _chat_completion(self, messages: list[dict]) -> dict:
-        rsp = openai.ChatCompletion.create(**self._cons_kwargs(messages))
-        self._update_costs(rsp)
-        return rsp
->>>>>>> 2e19f79f
 
     def completion(self, messages: list[dict], timeout=3) -> dict:
         loop = self.get_event_loop()
@@ -269,40 +136,23 @@
         return await self._achat_completion(messages, timeout=timeout)
 
     @retry(
-<<<<<<< HEAD
         wait=wait_random_exponential(min=1, max=60),
         stop=stop_after_attempt(6),
-=======
-        stop=stop_after_attempt(3),
-        wait=wait_fixed(1),
->>>>>>> 2e19f79f
         after=after_log(logger, logger.level("WARNING").name),
         retry=retry_if_exception_type(APIConnectionError),
         retry_error_callback=log_and_reraise,
     )
     @retry(
-<<<<<<< HEAD
         wait=wait_random_exponential(min=1, max=60),
         stop=stop_after_attempt(6),
-=======
-        stop=stop_after_attempt(6),
-        wait=wait_exponential(1),
->>>>>>> 2e19f79f
         after=after_log(logger, logger.level("WARNING").name),
         retry=retry_if_exception_type(RateLimitError),
         reraise=True,
     )
-<<<<<<< HEAD
     async def acompletion_text(self, messages: list[dict], stream=False, generator: bool = False, timeout=3) -> str:
         """when streaming, print each token in place."""
         if stream:
             resp = self._achat_completion_stream(messages, timeout=timeout)
-=======
-    async def acompletion_text(self, messages: list[dict], stream=False, generator: bool = False) -> str:
-        """when streaming, print each token in place."""
-        if stream:
-            resp = self._achat_completion_stream(messages)
->>>>>>> 2e19f79f
             if generator:
                 return resp
 
@@ -316,11 +166,7 @@
             self._update_costs(usage)
             return full_reply_content
 
-<<<<<<< HEAD
         rsp = await self._achat_completion(messages, timeout=timeout)
-=======
-        rsp = await self._achat_completion(messages)
->>>>>>> 2e19f79f
         return self.get_choice_text(rsp)
 
     def _func_configs(self, messages: list[dict], timeout=3, **kwargs) -> dict:
@@ -407,16 +253,11 @@
             try:
                 prompt_tokens = count_message_tokens(messages, self.model)
                 completion_tokens = count_string_tokens(rsp, self.model)
-<<<<<<< HEAD
                 usage = CompletionUsage(
                     prompt_tokens=prompt_tokens,
                     completion_tokens=completion_tokens,
                     total_tokens=prompt_tokens + completion_tokens,
                 )
-=======
-                usage["prompt_tokens"] = prompt_tokens
-                usage["completion_tokens"] = completion_tokens
->>>>>>> 2e19f79f
                 return usage
             except Exception as e:
                 logger.error("usage calculation failed!", e)
@@ -450,18 +291,12 @@
 
     def _update_costs(self, usage: CompletionUsage):
         if CONFIG.calc_usage:
-<<<<<<< HEAD
-            prompt_tokens = usage.prompt_tokens
-            completion_tokens = usage.completion_tokens
-            self._cost_manager.update_cost(prompt_tokens, completion_tokens, self.model)
-=======
             try:
-                prompt_tokens = int(usage["prompt_tokens"])
-                completion_tokens = int(usage["completion_tokens"])
+                prompt_tokens = usage.prompt_tokens
+                completion_tokens = usage.completion_tokens
                 CONFIG.cost_manager.update_cost(prompt_tokens, completion_tokens, self.model)
             except Exception as e:
                 logger.error("updating costs failed!", e)
->>>>>>> 2e19f79f
 
     def get_costs(self) -> Costs:
         return CONFIG.cost_manager.get_costs()
@@ -471,7 +306,6 @@
             return CONFIG.max_tokens_rsp
         return get_max_completion_tokens(messages, self.model, CONFIG.max_tokens_rsp)
 
-<<<<<<< HEAD
     def moderation(self, content: Union[str, list[str]]):
         loop = self.get_event_loop()
         loop.run_until_complete(self.amoderation(content=content))
@@ -508,10 +342,9 @@
                 return loop
             else:
                 raise e
-=======
+
     async def get_summary(self, text: str, max_words=200, keep_language: bool = False, **kwargs) -> str:
         from metagpt.memory.brain_memory import BrainMemory
 
         memory = BrainMemory(llm_type=LLMType.OPENAI.value, historical_summary=text, cacheable=False)
         return await memory.summarize(llm=self, max_words=max_words, keep_language=keep_language)
->>>>>>> 2e19f79f
