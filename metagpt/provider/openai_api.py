# -*- coding: utf-8 -*-
"""
@Time    : 2023/5/5 23:08
@Author  : alexanderwu
@File    : openai.py
"""
import asyncio
<<<<<<< HEAD
import aiohttp
=======
import json
>>>>>>> c544ddd8
import time
import json
from typing import NamedTuple, Union, List, Dict

<<<<<<< HEAD
import openai
import requests
from openai.error import APIConnectionError
=======
from openai import (
    APIConnectionError,
    AsyncAzureOpenAI,
    AsyncOpenAI,
    AsyncStream,
    AzureOpenAI,
    OpenAI,
)
from openai._base_client import AsyncHttpxClientWrapper, SyncHttpxClientWrapper
from openai.types import CompletionUsage
from openai.types.chat import ChatCompletion, ChatCompletionChunk
>>>>>>> c544ddd8
from tenacity import (
    after_log,
    retry,
    retry_if_exception_type,
    stop_after_attempt,
    wait_random_exponential,
)

from metagpt.config import CONFIG, Config, LLMProviderEnum
from metagpt.logs import log_llm_stream, logger
from metagpt.provider.base_gpt_api import BaseGPTAPI
from metagpt.provider.constant import GENERAL_FUNCTION_SCHEMA, GENERAL_TOOL_CHOICE
from metagpt.provider.llm_provider_registry import register_provider
from metagpt.schema import Message
from metagpt.utils.exceptions import handle_exception
from metagpt.utils.singleton import Singleton
from metagpt.utils.token_counter import (
    TOKEN_COSTS,
    count_message_tokens,
    count_string_tokens,
    get_max_completion_tokens,
)


class RateLimiter:
    """Rate control class, each call goes through wait_if_needed, sleep if rate control is needed"""

    def __init__(self):
        self.last_call_time = 0
        self.rpm = None
        self.interval = None
        # Here 1.1 is used because even if the calls are made strictly according to time,
        # they will still be QOS'd; consider switching to simple error retry later

    def split_batches(self, batch: List[Dict[str, str]]):
        """
        Splits a batch of requests into smaller batches based on the current RPM.

        Args:
            batch (list): A batch of requests to be split.

        Returns:
            list: A list of smaller batches, each not exceeding the RPM limit.

        Raises:
            ValueError: If RPM is not set before calling this method.
        """
        if self.rpm is None:
            raise ValueError("Your must run update_rpm before calling split_batches.")
        return [batch[i : i + self.rpm] for i in range(0, len(batch), self.rpm)]

    async def update_rpm(self):
        """
        Asynchronously updates the RPM (requests per minute) limit.

        This method fetches the RPM limit from an external API and updates the rate limiting parameters.
        It is designed to be run before making any batched API calls.
        """
        if self.rpm is None:
            self.rpm = await self._aget_rpm()
            self.interval = 1.1 * 60 / self.rpm
            logger.info(f'Setting rpm to {self.rpm}')

    async def _aget_rpm(self) -> int:
        """
        Asynchronously fetches the RPM (requests per minute) limit from an external API.

        This is an internal method used by update_rpm to fetch the current RPM limit. It uses
        the OPENAI_SESSION_KEY for authorization and falls back to a default RPM value in case of failure.

        Returns:
            int: The fetched or default RPM value.
        """
        session_key = CONFIG.get("OPENAI_SESSION_KEY", "")
        default_rpm = int(CONFIG.get("RPM", 10))
        if len(session_key) > 0:
            try:
                async with aiohttp.ClientSession() as session:
                    async with session.get(
                                        "https://api.openai.com/dashboard/rate_limits",
                                        headers={"Authorization": f"Bearer {session_key}"},
                                        timeout=10,
                                        proxy=openai.proxy
                    ) as response:
                        if response.status == 200:
                            response_content = json.loads(await response.text())
                            if CONFIG.openai_api_model not in response_content:
                                raise ValueError("Get rpm from api.openai.com error. \
                                                 You have entered a model name that is not supported by OpenAI, or the input is incorrect. \
                                                 Please enter the correct name in the configuration file. \
                                                 Setting rpm to default parameter.")
                            
                            limit_dict = response_content[CONFIG.openai_api_model]
                            return limit_dict["max_requests_per_1_minute"]
                        else:
                            error = json.loads(await response.text())["error"]
                            logger.error(f"Connection to api.openai.com failed:{error}.Setting rpm to default parameter.")
                            return default_rpm

            except Exception as exp:
                logger.error(f"Connection to api.openai.com failed, error type:{type(exp).__name__}, error message:{str(exp)}.Setting rpm to default parameter.")
                return default_rpm
        else:
            return default_rpm

    async def wait_if_needed(self, num_requests: int):
        """
        Asynchronously waits before making API requests if the rate limit is about to be exceeded.

        This method calculates the time elapsed since the last API call and determines if a delay
        is required to stay within the RPM limit. If a delay is needed, it pauses the execution
        for the required amount of time.

        Args:
            num_requests (int): The number of upcoming API requests for which to check the rate limit.

        The method updates `self.last_call_time` to the current time after the waiting period, if any.
        """
        current_time = time.time()
        elapsed_time = current_time - self.last_call_time

        if elapsed_time < self.interval * num_requests:
            remaining_time = self.interval * num_requests - elapsed_time
            logger.info(f"sleep {remaining_time}")
            await asyncio.sleep(remaining_time)

        self.last_call_time = time.time()


class Costs(NamedTuple):
    total_prompt_tokens: int
    total_completion_tokens: int
    total_cost: float
    total_budget: float


class CostManager(metaclass=Singleton):
    """计算使用接口的开销"""

    def __init__(self):
        self.total_prompt_tokens = 0
        self.total_completion_tokens = 0
        self.total_cost = 0
        self.total_budget = 0

    def update_cost(self, prompt_tokens, completion_tokens, model):
        """
        Update the total cost, prompt tokens, and completion tokens.

        Args:
        prompt_tokens (int): The number of tokens used in the prompt.
        completion_tokens (int): The number of tokens used in the completion.
        model (str): The model used for the API call.
        """
        self.total_prompt_tokens += prompt_tokens
        self.total_completion_tokens += completion_tokens
        cost = (
            prompt_tokens * TOKEN_COSTS[model]["prompt"] + completion_tokens * TOKEN_COSTS[model]["completion"]
        ) / 1000
        self.total_cost += cost
        logger.info(
            f"Total running cost: ${self.total_cost:.3f} | Max budget: ${CONFIG.max_budget:.3f} | "
            f"Current cost: ${cost:.3f}, prompt_tokens: {prompt_tokens}, completion_tokens: {completion_tokens}"
        )
        CONFIG.total_cost = self.total_cost

    def get_total_prompt_tokens(self):
        """
        Get the total number of prompt tokens.

        Returns:
        int: The total number of prompt tokens.
        """
        return self.total_prompt_tokens

    def get_total_completion_tokens(self):
        """
        Get the total number of completion tokens.

        Returns:
        int: The total number of completion tokens.
        """
        return self.total_completion_tokens

    def get_total_cost(self):
        """
        Get the total cost of API calls.

        Returns:
        float: The total cost of API calls.
        """
        return self.total_cost

    def get_costs(self) -> Costs:
        """Get all costs"""
        return Costs(self.total_prompt_tokens, self.total_completion_tokens, self.total_cost, self.total_budget)


def log_and_reraise(retry_state):
    logger.error(f"Retry attempts exhausted. Last exception: {retry_state.outcome.exception()}")
    logger.warning(
        """
Recommend going to https://deepwisdom.feishu.cn/wiki/MsGnwQBjiif9c3koSJNcYaoSnu4#part-XdatdVlhEojeAfxaaEZcMV3ZniQ
See FAQ 5.8
"""
    )
    raise retry_state.outcome.exception()


@register_provider(LLMProviderEnum.OPENAI)
class OpenAIGPTAPI(BaseGPTAPI, RateLimiter):
    """
    Check https://platform.openai.com/examples for examples
    """

    def __init__(self):
<<<<<<< HEAD
        self.__init_openai()
        self.llm = openai
        self.model = CONFIG.openai_api_model
        self.auto_max_tokens = False
        self._cost_manager = CostManager()

    def __init_openai(self):
        openai.api_key = CONFIG.openai_api_key
        if CONFIG.openai_api_base:
            openai.api_base = CONFIG.openai_api_base
        if CONFIG.openai_api_type:
            openai.api_type = CONFIG.openai_api_type
            openai.api_version = CONFIG.openai_api_version
        if CONFIG.openai_proxy:
            openai.proxy = CONFIG.openai_proxy
        self.rpm = None
=======
        self.config: Config = CONFIG
        self.__init_openai()
        self.auto_max_tokens = False
        self._cost_manager = CostManager()
        RateLimiter.__init__(self, rpm=self.rpm)

    def __init_openai(self):
        self.is_azure = self.config.openai_api_type == "azure"
        self.model = self.config.deployment_name if self.is_azure else self.config.openai_api_model
        self.rpm = int(self.config.get("RPM", 10))
        self._make_client()

    def _make_client(self):
        kwargs, async_kwargs = self._make_client_kwargs()

        if self.is_azure:
            self.client = AzureOpenAI(**kwargs)
            self.async_client = AsyncAzureOpenAI(**async_kwargs)
        else:
            self.client = OpenAI(**kwargs)
            self.async_client = AsyncOpenAI(**async_kwargs)

    def _make_client_kwargs(self) -> (dict, dict):
        if self.is_azure:
            kwargs = dict(
                api_key=self.config.openai_api_key,
                api_version=self.config.openai_api_version,
                azure_endpoint=self.config.openai_base_url,
            )
        else:
            kwargs = dict(api_key=self.config.openai_api_key, base_url=self.config.openai_base_url)

        async_kwargs = kwargs.copy()

        # to use proxy, openai v1 needs http_client
        proxy_params = self._get_proxy_params()
        if proxy_params:
            kwargs["http_client"] = SyncHttpxClientWrapper(**proxy_params)
            async_kwargs["http_client"] = AsyncHttpxClientWrapper(**proxy_params)

        return kwargs, async_kwargs

    def _get_proxy_params(self) -> dict:
        params = {}
        if self.config.openai_proxy:
            params = {"proxies": self.config.openai_proxy}
            if self.config.openai_base_url:
                params["base_url"] = self.config.openai_base_url

        return params
>>>>>>> c544ddd8

    async def _achat_completion_stream(self, messages: list[dict]) -> str:
        response: AsyncStream[ChatCompletionChunk] = await self.async_client.chat.completions.create(
            **self._cons_kwargs(messages), stream=True
        )

        # create variables to collect the stream of chunks
        collected_chunks = []
        collected_messages = []
        # iterate through the stream of events
        async for chunk in response:
            collected_chunks.append(chunk)  # save the event response
            if chunk.choices:
                chunk_message = chunk.choices[0].delta  # extract the message
                collected_messages.append(chunk_message)  # save the message
                if chunk_message.content:
                    log_llm_stream(chunk_message.content)
        print()

        full_reply_content = "".join([m.content for m in collected_messages if m.content])
        usage = self._calc_usage(messages, full_reply_content)
        self._update_costs(usage)
        return full_reply_content

    def _cons_kwargs(self, messages: list[dict], **configs) -> dict:
        kwargs = {
            "messages": messages,
            "max_tokens": self.get_max_tokens(messages),
            "n": 1,
            "stop": None,
            "temperature": 0.3,
            "timeout": 3,
            "model": self.model,
        }
        if configs:
            kwargs.update(configs)

        return kwargs

    async def _achat_completion(self, messages: list[dict]) -> ChatCompletion:
        rsp: ChatCompletion = await self.async_client.chat.completions.create(**self._cons_kwargs(messages))
        self._update_costs(rsp.usage)
        return rsp

    def _chat_completion(self, messages: list[dict]) -> ChatCompletion:
        rsp: ChatCompletion = self.client.chat.completions.create(**self._cons_kwargs(messages))
        self._update_costs(rsp.usage)
        return rsp

    def completion(self, messages: list[dict]) -> ChatCompletion:
        return self._chat_completion(messages)

    async def acompletion(self, messages: list[dict]) -> ChatCompletion:
        return await self._achat_completion(messages)

    @retry(
        wait=wait_random_exponential(min=1, max=60),
        stop=stop_after_attempt(6),
        after=after_log(logger, logger.level("WARNING").name),
        retry=retry_if_exception_type(APIConnectionError),
        retry_error_callback=log_and_reraise,
    )
    async def acompletion_text(self, messages: list[dict], stream=False) -> str:
        """when streaming, print each token in place."""
        if stream:
            return await self._achat_completion_stream(messages)
        rsp = await self._achat_completion(messages)
        return self.get_choice_text(rsp)

    def _func_configs(self, messages: list[dict], **kwargs) -> dict:
        """
        Note: Keep kwargs consistent with the parameters in the https://platform.openai.com/docs/api-reference/chat/create
        """
        if "tools" not in kwargs:
            configs = {
                "tools": [{"type": "function", "function": GENERAL_FUNCTION_SCHEMA}],
                "tool_choice": GENERAL_TOOL_CHOICE,
            }
            kwargs.update(configs)

        return self._cons_kwargs(messages, **kwargs)

    def _chat_completion_function(self, messages: list[dict], **kwargs) -> ChatCompletion:
        rsp: ChatCompletion = self.client.chat.completions.create(**self._func_configs(messages, **kwargs))
        self._update_costs(rsp.usage)
        return rsp

    async def _achat_completion_function(self, messages: list[dict], **chat_configs) -> ChatCompletion:
        rsp: ChatCompletion = await self.async_client.chat.completions.create(
            **self._func_configs(messages, **chat_configs)
        )
        self._update_costs(rsp.usage)
        return rsp

    def _process_message(self, messages: Union[str, Message, list[dict], list[Message], list[str]]) -> list[dict]:
        """convert messages to list[dict]."""
        if isinstance(messages, list):
            messages = [Message(content=msg) if isinstance(msg, str) else msg for msg in messages]
            return [msg if isinstance(msg, dict) else msg.to_dict() for msg in messages]

        if isinstance(messages, Message):
            messages = [messages.to_dict()]
        elif isinstance(messages, str):
            messages = [{"role": "user", "content": messages}]
        else:
            raise ValueError(
                f"Only support messages type are: str, Message, list[dict], but got {type(messages).__name__}!"
            )
        return messages

    def ask_code(self, messages: Union[str, Message, list[dict]], **kwargs) -> dict:
        """Use function of tools to ask a code.

        Note: Keep kwargs consistent with the parameters in the https://platform.openai.com/docs/api-reference/chat/create

        Examples:

        >>> llm = OpenAIGPTAPI()
        >>> llm.ask_code("Write a python hello world code.")
        {'language': 'python', 'code': "print('Hello, World!')"}
        >>> msg = [{'role': 'user', 'content': "Write a python hello world code."}]
        >>> llm.ask_code(msg)
        {'language': 'python', 'code': "print('Hello, World!')"}
        """
        messages = self._process_message(messages)
        rsp = self._chat_completion_function(messages, **kwargs)
        return self.get_choice_function_arguments(rsp)

    async def aask_code(self, messages: Union[str, Message, list[dict]], **kwargs) -> dict:
        """Use function of tools to ask a code.

        Note: Keep kwargs consistent with the parameters in the https://platform.openai.com/docs/api-reference/chat/create

        Examples:

        >>> llm = OpenAIGPTAPI()
        >>> rsp = await llm.ask_code("Write a python hello world code.")
        >>> rsp
        {'language': 'python', 'code': "print('Hello, World!')"}
        >>> msg = [{'role': 'user', 'content': "Write a python hello world code."}]
        >>> rsp = await llm.aask_code(msg)   # -> {'language': 'python', 'code': "print('Hello, World!')"}
        """
        messages = self._process_message(messages)
        rsp = await self._achat_completion_function(messages, **kwargs)
        return self.get_choice_function_arguments(rsp)

    def get_choice_function_arguments(self, rsp: ChatCompletion) -> dict:
        """Required to provide the first function arguments of choice.

        :return dict: return the first function arguments of choice, for example,
            {'language': 'python', 'code': "print('Hello, World!')"}
        """
        try:
            return json.loads(rsp.choices[0].message.tool_calls[0].function.arguments)
        except json.JSONDecodeError:
            return {}

    def get_choice_text(self, rsp: ChatCompletion) -> str:
        """Required to provide the first text of choice"""
        return rsp.choices[0].message.content if rsp.choices else ""

    def _calc_usage(self, messages: list[dict], rsp: str) -> CompletionUsage:
        usage = CompletionUsage(prompt_tokens=0, completion_tokens=0, total_tokens=0)
        if not CONFIG.calc_usage:
            return usage

        try:
            usage.prompt_tokens = count_message_tokens(messages, self.model)
            usage.completion_tokens = count_string_tokens(rsp, self.model)
        except Exception as e:
            logger.error(f"usage calculation failed!: {e}")

        return usage

    async def acompletion_batch(self, batch: list[list[dict]]) -> list[ChatCompletion]:
        """Return full JSON"""

        await self.update_rpm()
        split_batches = self.split_batches(batch)
        all_results = []

        for small_batch in split_batches:
            logger.info(small_batch)
            await self.wait_if_needed(len(small_batch))

            future = [self.acompletion(prompt) for prompt in small_batch]
            results = await asyncio.gather(*future)
            logger.info(results)
            all_results.extend(results)

        return all_results

    async def acompletion_batch_text(self, batch: list[list[dict]]) -> list[str]:
        """Only return plain text"""
        raw_results = await self.acompletion_batch(batch)
        results = []
        for idx, raw_result in enumerate(raw_results, start=1):
            result = self.get_choice_text(raw_result)
            results.append(result)
            logger.info(f"Result of task {idx}: {result}")
        return results

    def _update_costs(self, usage: CompletionUsage):
        if CONFIG.calc_usage and usage:
            try:
                self._cost_manager.update_cost(usage.prompt_tokens, usage.completion_tokens, self.model)
            except Exception as e:
                logger.error("updating costs failed!", e)

    def get_costs(self) -> Costs:
        return self._cost_manager.get_costs()

    def get_max_tokens(self, messages: list[dict]):
        if not self.auto_max_tokens:
            return CONFIG.max_tokens_rsp
        return get_max_completion_tokens(messages, self.model, CONFIG.max_tokens_rsp)

    @handle_exception
    async def amoderation(self, content: Union[str, list[str]]):
        return await self.async_client.moderations.create(input=content)<|MERGE_RESOLUTION|>--- conflicted
+++ resolved
@@ -5,20 +5,15 @@
 @File    : openai.py
 """
 import asyncio
-<<<<<<< HEAD
 import aiohttp
-=======
 import json
->>>>>>> c544ddd8
 import time
 import json
 from typing import NamedTuple, Union, List, Dict
 
-<<<<<<< HEAD
 import openai
 import requests
 from openai.error import APIConnectionError
-=======
 from openai import (
     APIConnectionError,
     AsyncAzureOpenAI,
@@ -30,7 +25,6 @@
 from openai._base_client import AsyncHttpxClientWrapper, SyncHttpxClientWrapper
 from openai.types import CompletionUsage
 from openai.types.chat import ChatCompletion, ChatCompletionChunk
->>>>>>> c544ddd8
 from tenacity import (
     after_log,
     retry,
@@ -45,8 +39,8 @@
 from metagpt.provider.constant import GENERAL_FUNCTION_SCHEMA, GENERAL_TOOL_CHOICE
 from metagpt.provider.llm_provider_registry import register_provider
 from metagpt.schema import Message
-from metagpt.utils.exceptions import handle_exception
 from metagpt.utils.singleton import Singleton
+from metagpt.utils.ahttp_client import aget
 from metagpt.utils.token_counter import (
     TOKEN_COSTS,
     count_message_tokens,
@@ -108,6 +102,30 @@
         default_rpm = int(CONFIG.get("RPM", 10))
         if len(session_key) > 0:
             try:
+                response = aget(
+                                url="https://api.openai.com/dashboard/rate_limits",
+                                headers={"Authorization": f"Bearer {session_key}"},
+                                proxy=openai.proxy
+                                )
+                if response.status == 200:
+                    response_content = json.loads(await response.text())
+                    if CONFIG.openai_api_model not in response_content:
+                        raise ValueError("Get rpm from api.openai.com error. \
+                                            You have entered a model name that is not supported by OpenAI, or the input is incorrect. \
+                                            Please enter the correct name in the configuration file. \
+                                            Setting rpm to default parameter.")
+                    
+                    limit_dict = response_content[CONFIG.openai_api_model]
+                    return limit_dict["max_requests_per_1_minute"]
+                else:
+                    error = json.loads(await response.text())["error"]
+                    logger.error(f"Connection to api.openai.com failed:{error}.Setting rpm to default parameter.")
+                    return default_rpm
+
+            except Exception as exp:
+                logger.error(f"Connection to api.openai.com failed, error type:{type(exp).__name__}, error message:{str(exp)}.Setting rpm to default parameter.")
+                return default_rpm
+
                 async with aiohttp.ClientSession() as session:
                     async with session.get(
                                         "https://api.openai.com/dashboard/rate_limits",
@@ -247,24 +265,9 @@
     """
 
     def __init__(self):
-<<<<<<< HEAD
         self.__init_openai()
         self.llm = openai
         self.model = CONFIG.openai_api_model
-        self.auto_max_tokens = False
-        self._cost_manager = CostManager()
-
-    def __init_openai(self):
-        openai.api_key = CONFIG.openai_api_key
-        if CONFIG.openai_api_base:
-            openai.api_base = CONFIG.openai_api_base
-        if CONFIG.openai_api_type:
-            openai.api_type = CONFIG.openai_api_type
-            openai.api_version = CONFIG.openai_api_version
-        if CONFIG.openai_proxy:
-            openai.proxy = CONFIG.openai_proxy
-        self.rpm = None
-=======
         self.config: Config = CONFIG
         self.__init_openai()
         self.auto_max_tokens = False
@@ -315,7 +318,6 @@
                 params["base_url"] = self.config.openai_base_url
 
         return params
->>>>>>> c544ddd8
 
     async def _achat_completion_stream(self, messages: list[dict]) -> str:
         response: AsyncStream[ChatCompletionChunk] = await self.async_client.chat.completions.create(
