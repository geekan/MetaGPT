# -*- coding: utf-8 -*-
"""
@Time    : 2023/5/5 23:08
@Author  : alexanderwu
@File    : openai.py
@Modified By: mashenquan, 2023/8/20. Remove global configuration `CONFIG`, enable configuration support for business isolation;
            Change cost control from global to company level.
@Modified By: mashenquan, 2023/11/21. Fix bug: ReadTimeout.
@Modified By: mashenquan, 2023/12/1. Fix bug: Unclosed connection caused by openai 0.x.
"""

import asyncio
import time
from typing import Union

import openai
from openai import APIConnectionError, AsyncAzureOpenAI, AsyncOpenAI, RateLimitError
from openai.types import CompletionUsage
from tenacity import (
    after_log,
    retry,
    retry_if_exception_type,
    stop_after_attempt,
    wait_random_exponential,
)

from metagpt.config import CONFIG
from metagpt.logs import logger
from metagpt.provider import LLMType
from metagpt.provider.base_gpt_api import BaseGPTAPI
from metagpt.provider.constant import GENERAL_FUNCTION_SCHEMA, GENERAL_TOOL_CHOICE
from metagpt.schema import Message
from metagpt.utils.cost_manager import Costs
from metagpt.utils.token_counter import (
    count_message_tokens,
    count_string_tokens,
    get_max_completion_tokens,
)


class RateLimiter:
    """Rate control class, each call goes through wait_if_needed, sleep if rate control is needed"""

    def __init__(self, rpm):
        self.last_call_time = 0
        # Here 1.1 is used because even if the calls are made strictly according to time,
        # they will still be QOS'd; consider switching to simple error retry later
        self.interval = 1.1 * 60 / rpm
        self.rpm = rpm

    def split_batches(self, batch):
        return [batch[i : i + self.rpm] for i in range(0, len(batch), self.rpm)]

    async def wait_if_needed(self, num_requests):
        current_time = time.time()
        elapsed_time = current_time - self.last_call_time

        if elapsed_time < self.interval * num_requests:
            remaining_time = self.interval * num_requests - elapsed_time
            logger.info(f"sleep {remaining_time}")
            await asyncio.sleep(remaining_time)

        self.last_call_time = time.time()


def log_and_reraise(retry_state):
    logger.error(f"Retry attempts exhausted. Last exception: {retry_state.outcome.exception()}")
    logger.warning(
        """
Recommend going to https://deepwisdom.feishu.cn/wiki/MsGnwQBjiif9c3koSJNcYaoSnu4#part-XdatdVlhEojeAfxaaEZcMV3ZniQ
See FAQ 5.8
"""
    )
    raise retry_state.outcome.exception()


class OpenAIGPTAPI(BaseGPTAPI, RateLimiter):
    """
    Check https://platform.openai.com/examples for examples
    """

    def __init__(self):
        self.model = CONFIG.openai_api_model
        self.auto_max_tokens = False
        self.rpm = int(CONFIG.get("RPM", 10))
        if CONFIG.openai_api_type == "azure":
            # https://learn.microsoft.com/zh-cn/azure/ai-services/openai/how-to/migration?tabs=python-new%2Cdalle-fix
            self._client = AsyncAzureOpenAI(
                api_key=CONFIG.openai_api_key,
                api_version=CONFIG.openai_api_version,
                azure_endpoint=CONFIG.openai_api_base,
            )
        else:
            # https://github.com/openai/openai-python#async-usage
            self._client = AsyncOpenAI(api_key=CONFIG.openai_api_key, base_url=CONFIG.openai_api_base)
        RateLimiter.__init__(self, rpm=self.rpm)

    async def _achat_completion_stream(self, messages: list[dict], timeout=3) -> str:
        kwargs = self._cons_kwargs(messages, timeout=timeout)
        response = await self._client.chat.completions.create(**kwargs, stream=True)
        # iterate through the stream of events
        async for chunk in response:
            chunk_message = chunk.choices[0].delta.content or ""  # extract the message
            yield chunk_message

    def _cons_kwargs(self, messages: list[dict], timeout=3, **configs) -> dict:
        kwargs = {
            "messages": messages,
            "max_tokens": self.get_max_tokens(messages),
            "n": 1,
            "stop": None,
            "temperature": 0.3,
        }
        if configs:
            kwargs.update(configs)

        if CONFIG.openai_api_type == "azure":
            kwargs["model"] = CONFIG.deployment_id
        else:
            kwargs["model"] = self.model
        try:
            default_timeout = int(CONFIG.TIMEOUT) if CONFIG.TIMEOUT else 0
        except ValueError:
            default_timeout = 0
        kwargs["timeout"] = max(default_timeout, timeout)

        return kwargs

    async def _achat_completion(self, messages: list[dict], timeout=3) -> dict:
        kwargs = self._cons_kwargs(messages, timeout=timeout)
        rsp = await self._client.chat.completions.create(**kwargs)
        self._update_costs(rsp.usage)
        return rsp.dict()

    def completion(self, messages: list[dict], timeout=3) -> dict:
        loop = self.get_event_loop()
        return loop.run_until_complete(self.acompletion(messages, timeout=timeout))

    async def acompletion(self, messages: list[dict], timeout=3) -> dict:
        # if isinstance(messages[0], Message):
        #     messages = self.messages_to_dict(messages)
        return await self._achat_completion(messages, timeout=timeout)

    @retry(
        wait=wait_random_exponential(min=1, max=60),
        stop=stop_after_attempt(6),
        after=after_log(logger, logger.level("WARNING").name),
        retry=retry_if_exception_type(APIConnectionError),
        retry_error_callback=log_and_reraise,
    )
    @retry(
        wait=wait_random_exponential(min=1, max=60),
        stop=stop_after_attempt(6),
        after=after_log(logger, logger.level("WARNING").name),
        retry=retry_if_exception_type(RateLimitError),
        reraise=True,
    )
    async def acompletion_text(self, messages: list[dict], stream=False, generator: bool = False, timeout=3) -> str:
        """when streaming, print each token in place."""
        if stream:
            resp = self._achat_completion_stream(messages, timeout=timeout)
            if generator:
                return resp

            collected_messages = []
            async for i in resp:
                print(i, end="")
                collected_messages.append(i)

            full_reply_content = "".join(collected_messages)
            usage = self._calc_usage(messages, full_reply_content)
            self._update_costs(usage)
            return full_reply_content

        rsp = await self._achat_completion(messages, timeout=timeout)
        return self.get_choice_text(rsp)

    def _func_configs(self, messages: list[dict], timeout=3, **kwargs) -> dict:
        """
        Note: Keep kwargs consistent with the parameters in the https://platform.openai.com/docs/api-reference/chat/create
        """
        if "tools" not in kwargs:
            configs = {
                "tools": [{"type": "function", "function": GENERAL_FUNCTION_SCHEMA}],
                "tool_choice": GENERAL_TOOL_CHOICE,
            }
            kwargs.update(configs)

        return self._cons_kwargs(messages=messages, timeout=timeout, **kwargs)

    def _chat_completion_function(self, messages: list[dict], timeout=3, **kwargs) -> dict:
        loop = self.get_event_loop()
        return loop.run_until_complete(self._achat_completion_function(messages=messages, timeout=timeout, **kwargs))

    async def _achat_completion_function(self, messages: list[dict], timeout=3, **chat_configs) -> dict:
        kwargs = self._func_configs(messages=messages, timeout=timeout, **chat_configs)
        rsp = await self._client.chat.completions.create(**kwargs)
        self._update_costs(rsp.usage)
        return rsp.dict()

    def _process_message(self, messages: Union[str, Message, list[dict], list[Message], list[str]]) -> list[dict]:
        """convert messages to list[dict]."""
        if isinstance(messages, list):
            messages = [Message(msg) if isinstance(msg, str) else msg for msg in messages]
            return [msg if isinstance(msg, dict) else msg.to_dict() for msg in messages]

        if isinstance(messages, Message):
            messages = [messages.to_dict()]
        elif isinstance(messages, str):
            messages = [{"role": "user", "content": messages}]
        else:
            raise ValueError(
                f"Only support messages type are: str, Message, list[dict], but got {type(messages).__name__}!"
            )
        return messages

    def ask_code(self, messages: Union[str, Message, list[dict]], **kwargs) -> dict:
        """Use function of tools to ask a code.

        Note: Keep kwargs consistent with the parameters in the https://platform.openai.com/docs/api-reference/chat/create

        Examples:

        >>> llm = OpenAIGPTAPI()
        >>> llm.ask_code("Write a python hello world code.")
        {'language': 'python', 'code': "print('Hello, World!')"}
        >>> msg = [{'role': 'user', 'content': "Write a python hello world code."}]
        >>> llm.ask_code(msg)
        {'language': 'python', 'code': "print('Hello, World!')"}
        """
        messages = self._process_message(messages)
        rsp = self._chat_completion_function(messages, **kwargs)
        return self.get_choice_function_arguments(rsp)

    async def aask_code(self, messages: Union[str, Message, list[dict]], **kwargs) -> dict:
        """Use function of tools to ask a code.

        Note: Keep kwargs consistent with the parameters in the https://platform.openai.com/docs/api-reference/chat/create

        Examples:

        >>> llm = OpenAIGPTAPI()
        >>> rsp = await llm.ask_code("Write a python hello world code.")
        >>> rsp
        {'language': 'python', 'code': "print('Hello, World!')"}
        >>> msg = [{'role': 'user', 'content': "Write a python hello world code."}]
        >>> rsp = await llm.aask_code(msg)   # -> {'language': 'python', 'code': "print('Hello, World!')"}
        """
        messages = self._process_message(messages)
        try:
            rsp = await self._achat_completion_function(messages, **kwargs)
            return self.get_choice_function_arguments(rsp)
        except openai.NotFoundError as e:
            logger.error(f"API TYPE:{CONFIG.openai_api_type}, err:{e}")
            raise e

    def _calc_usage(self, messages: list[dict], rsp: str) -> CompletionUsage:
        if CONFIG.calc_usage:
            try:
                prompt_tokens = count_message_tokens(messages, self.model)
                completion_tokens = count_string_tokens(rsp, self.model)
                usage = CompletionUsage(
                    prompt_tokens=prompt_tokens,
                    completion_tokens=completion_tokens,
                    total_tokens=prompt_tokens + completion_tokens,
                )
                return usage
            except Exception as e:
<<<<<<< HEAD
                logger.error("usage calculation failed!", e)
        return CompletionUsage(prompt_tokens=0, completion_tokens=0, total_tokens=0)
=======
                logger.error(f"{self.model} usage calculation failed!", e)
                return {}
        else:
            return usage
>>>>>>> 2c1538f3

    async def acompletion_batch(self, batch: list[list[dict]], timeout=3) -> list[dict]:
        """Return full JSON"""
        split_batches = self.split_batches(batch)
        all_results = []

        for small_batch in split_batches:
            logger.info(small_batch)
            await self.wait_if_needed(len(small_batch))

            future = [self.acompletion(prompt, timeout=timeout) for prompt in small_batch]
            results = await asyncio.gather(*future)
            logger.info(results)
            all_results.extend(results)

        return all_results

    async def acompletion_batch_text(self, batch: list[list[dict]], timeout=3) -> list[str]:
        """Only return plain text"""
        raw_results = await self.acompletion_batch(batch, timeout=timeout)
        results = []
        for idx, raw_result in enumerate(raw_results, start=1):
            result = self.get_choice_text(raw_result)
            results.append(result)
            logger.info(f"Result of task {idx}: {result}")
        return results

<<<<<<< HEAD
    def _update_costs(self, usage: CompletionUsage):
        if CONFIG.calc_usage:
=======
    def _update_costs(self, usage: dict):
        if CONFIG.calc_usage and usage:
>>>>>>> 2c1538f3
            try:
                prompt_tokens = usage.prompt_tokens
                completion_tokens = usage.completion_tokens
                CONFIG.cost_manager.update_cost(prompt_tokens, completion_tokens, self.model)
            except Exception as e:
                logger.error("updating costs failed!", e)

    def get_costs(self) -> Costs:
        return CONFIG.cost_manager.get_costs()

    def get_max_tokens(self, messages: list[dict]):
        if not self.auto_max_tokens:
            return CONFIG.max_tokens_rsp
        return get_max_completion_tokens(messages, self.model, CONFIG.max_tokens_rsp)

    def moderation(self, content: Union[str, list[str]]):
        loop = self.get_event_loop()
        loop.run_until_complete(self.amoderation(content=content))

    async def amoderation(self, content: Union[str, list[str]]):
        try:
            if not content:
                logger.error("content cannot be empty!")
            else:
                rsp = await self._amoderation(content=content)
                return rsp
        except Exception as e:
            logger.error(f"moderating failed:{e}")

    async def _amoderation(self, content: Union[str, list[str]]):
        rsp = await self._client.moderations.create(input=content)
        return rsp

    async def close(self):
        """Close connection"""
        if not self._client:
            return
        await self._client.close()
        self._client = None

    @staticmethod
    def get_event_loop():
        try:
            return asyncio.get_event_loop()
        except RuntimeError as e:
            if "There is no current event loop in thread" in str(e):
                loop = asyncio.new_event_loop()
                asyncio.set_event_loop(loop)
                return loop
            else:
                raise e

    async def get_summary(self, text: str, max_words=200, keep_language: bool = False, **kwargs) -> str:
        from metagpt.memory.brain_memory import BrainMemory

        memory = BrainMemory(llm_type=LLMType.OPENAI.value, historical_summary=text, cacheable=False)
        return await memory.summarize(llm=self, max_words=max_words, keep_language=keep_language)<|MERGE_RESOLUTION|>--- conflicted
+++ resolved
@@ -266,15 +266,8 @@
                 )
                 return usage
             except Exception as e:
-<<<<<<< HEAD
-                logger.error("usage calculation failed!", e)
+                logger.error(f"{self.model} usage calculation failed!", e)
         return CompletionUsage(prompt_tokens=0, completion_tokens=0, total_tokens=0)
-=======
-                logger.error(f"{self.model} usage calculation failed!", e)
-                return {}
-        else:
-            return usage
->>>>>>> 2c1538f3
 
     async def acompletion_batch(self, batch: list[list[dict]], timeout=3) -> list[dict]:
         """Return full JSON"""
@@ -302,13 +295,8 @@
             logger.info(f"Result of task {idx}: {result}")
         return results
 
-<<<<<<< HEAD
     def _update_costs(self, usage: CompletionUsage):
         if CONFIG.calc_usage:
-=======
-    def _update_costs(self, usage: dict):
-        if CONFIG.calc_usage and usage:
->>>>>>> 2c1538f3
             try:
                 prompt_tokens = usage.prompt_tokens
                 completion_tokens = usage.completion_tokens
