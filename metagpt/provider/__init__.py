#!/usr/bin/env python
# -*- coding: utf-8 -*-
"""
@Time    : 2023/5/5 22:59
@Author  : alexanderwu
@File    : __init__.py
"""

from metagpt.provider.google_gemini_api import GeminiLLM
from metagpt.provider.ollama_api import OllamaLLM
from metagpt.provider.openai_api import OpenAILLM
from metagpt.provider.zhipuai_api import ZhiPuAILLM
from metagpt.provider.azure_openai_api import AzureOpenAILLM
from metagpt.provider.metagpt_api import MetaGPTLLM
from metagpt.provider.human_provider import HumanProvider
from metagpt.provider.spark_api import SparkLLM
from metagpt.provider.qianfan_api import QianFanLLM
from metagpt.provider.dashscope_api import DashScopeLLM
from metagpt.provider.anthropic_api import AnthropicLLM
<<<<<<< HEAD
=======
from metagpt.provider.bedrock_api import BedrockLLM
>>>>>>> 22e10091
from metagpt.provider.ark_api import ArkLLM

__all__ = [
    "GeminiLLM",
    "OpenAILLM",
    "ZhiPuAILLM",
    "AzureOpenAILLM",
    "MetaGPTLLM",
    "OllamaLLM",
    "HumanProvider",
    "SparkLLM",
    "QianFanLLM",
    "DashScopeLLM",
    "AnthropicLLM",
<<<<<<< HEAD
=======
    "BedrockLLM",
>>>>>>> 22e10091
    "ArkLLM",
]<|MERGE_RESOLUTION|>--- conflicted
+++ resolved
@@ -17,10 +17,7 @@
 from metagpt.provider.qianfan_api import QianFanLLM
 from metagpt.provider.dashscope_api import DashScopeLLM
 from metagpt.provider.anthropic_api import AnthropicLLM
-<<<<<<< HEAD
-=======
 from metagpt.provider.bedrock_api import BedrockLLM
->>>>>>> 22e10091
 from metagpt.provider.ark_api import ArkLLM
 
 __all__ = [
@@ -35,9 +32,6 @@
     "QianFanLLM",
     "DashScopeLLM",
     "AnthropicLLM",
-<<<<<<< HEAD
-=======
     "BedrockLLM",
->>>>>>> 22e10091
     "ArkLLM",
 ]