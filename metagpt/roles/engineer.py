#!/usr/bin/env python
# -*- coding: utf-8 -*-
"""
@Time    : 2023/5/11 14:43
@Author  : alexanderwu
@File    : engineer.py
@Modified By: mashenquan, 2023-11-1. In accordance with Chapter 2.2.1 and 2.2.2 of RFC 116:
    1. Modify the data type of the `cause_by` value in the `Message` to a string, and utilize the new message
        distribution feature for message filtering.
    2. Consolidate message reception and processing logic within `_observe`.
    3. Fix bug: Add logic for handling asynchronous message processing when messages are not ready.
    4. Supplemented the external transmission of internal messages.
@Modified By: mashenquan, 2023-11-27.
    1. According to Section 2.2.3.1 of RFC 135, replace file data in the message with the file name.
    2. According to the design in Section 2.2.3.5.5 of RFC 135, add incremental iteration functionality.
@Modified By: mashenquan, 2023-12-5. Enhance the workflow to navigate to WriteCode or QaEngineer based on the results
    of SummarizeCode.
"""
from __future__ import annotations

import json
from collections import defaultdict
from pathlib import Path
from typing import Set

from metagpt.actions import Action, WriteCode, WriteCodeReview, WriteTasks
from metagpt.actions.summarize_code import SummarizeCode
from metagpt.config import CONFIG
<<<<<<< HEAD
from metagpt.const import SYSTEM_DESIGN_FILE_REPO, TASK_FILE_REPO, CODE_SUMMARIES_FILE_REPO, \
    CODE_SUMMARIES_PDF_FILE_REPO
=======
from metagpt.const import (
    CODE_SUMMARIES_FILE_REPO,
    CODE_SUMMARIES_PDF_FILE_REPO,
    SYSTEM_DESIGN_FILE_REPO,
    TASK_FILE_REPO,
)
>>>>>>> 9cc8fd88
from metagpt.logs import logger
from metagpt.roles import Role
from metagpt.schema import (
    CodeSummarizeContext,
    CodingContext,
    Document,
    Documents,
    Message,
)
<<<<<<< HEAD
from metagpt.utils.common import any_to_str_set, any_to_str
=======
from metagpt.utils.common import any_to_str, any_to_str_set
>>>>>>> 9cc8fd88

IS_PASS_PROMPT = """
{context}

----
Does the above log indicate anything that needs to be done?
If there are any tasks to be completed, please answer 'NO' along with the to-do list in JSON format;
otherwise, answer 'YES' in JSON format.
"""


class Engineer(Role):
    """
    Represents an Engineer role responsible for writing and possibly reviewing code.

    Attributes:
        name (str): Name of the engineer.
        profile (str): Role profile, default is 'Engineer'.
        goal (str): Goal of the engineer.
        constraints (str): Constraints for the engineer.
        n_borg (int): Number of borgs.
        use_code_review (bool): Whether to use code review.
    """

    def __init__(
            self,
            name: str = "Alex",
            profile: str = "Engineer",
            goal: str = "Write elegant, readable, extensible, efficient code",
            constraints: str = "The code should conform to standards like PEP8 and be modular and maintainable",
            n_borg: int = 1,
            use_code_review: bool = False,
    ) -> None:
        """Initializes the Engineer role with given attributes."""
        super().__init__(name, profile, goal, constraints)
        self.use_code_review = use_code_review
        self._watch([WriteTasks, SummarizeCode, WriteCode, WriteCodeReview])
        self.code_todos = []
        self.summarize_todos = []
        self.n_borg = n_borg

    @staticmethod
    def _parse_tasks(task_msg: Document) -> list[str]:
        m = json.loads(task_msg.content)
        return m.get("Task list")

    async def _act_sp_with_cr(self, review=False) -> Set[str]:
        changed_files = set()
        src_file_repo = CONFIG.git_repo.new_file_repository(CONFIG.src_workspace)
        for todo in self.code_todos:
            """
            # Select essential information from the historical data to reduce the length of the prompt (summarized from human experience):
            1. All from Architect
            2. All from ProjectManager
            3. Do we need other codes (currently needed)?
            TODO: The goal is not to need it. After clear task decomposition, based on the design idea, you should be able to write a single file without needing other codes. If you can't, it means you need a clearer definition. This is the key to writing longer code.
            """
            coding_context = await todo.run()
            # Code review
            if review:
                coding_context = await WriteCodeReview(context=coding_context, llm=self._llm).run()
            await src_file_repo.save(
                coding_context.filename,
                dependencies={coding_context.design_doc.root_relative_path, coding_context.task_doc.root_relative_path},
                content=coding_context.code_doc.content,
            )
            msg = Message(
                content=coding_context.json(), instruct_content=coding_context, role=self.profile, cause_by=WriteCode
            )
            self._rc.memory.add(msg)

            changed_files.add(coding_context.code_doc.filename)
        if not changed_files:
            logger.info("Nothing has changed.")
        return changed_files

    async def _act(self) -> Message | None:
        """Determines the mode of action based on whether code review is used."""
        if self._rc.todo is None:
            return None
        if isinstance(self._rc.todo, WriteCode):
            return await self._act_write_code()
        if isinstance(self._rc.todo, SummarizeCode):
            return await self._act_summarize()
        return None

    async def _act_write_code(self):
        changed_files = await self._act_sp_with_cr(review=self.use_code_review)
        return Message(
            content="\n".join(changed_files),
            role=self.profile,
            cause_by=WriteCodeReview if self.use_code_review else WriteCode,
            send_to=self,
<<<<<<< HEAD
            sent_from=self
=======
            sent_from=self,
>>>>>>> 9cc8fd88
        )

    async def _act_summarize(self):
        code_summaries_file_repo = CONFIG.git_repo.new_file_repository(CODE_SUMMARIES_FILE_REPO)
        code_summaries_pdf_file_repo = CONFIG.git_repo.new_file_repository(CODE_SUMMARIES_PDF_FILE_REPO)
        tasks = []
        src_relative_path = CONFIG.src_workspace.relative_to(CONFIG.git_repo.workdir)
        for todo in self.summarize_todos:
            summary = await todo.run()
            summary_filename = Path(todo.context.design_filename).with_suffix(".md").name
            dependencies = {todo.context.design_filename, todo.context.task_filename}
            for filename in todo.context.codes_filenames:
                rpath = src_relative_path / filename
                dependencies.add(str(rpath))
<<<<<<< HEAD
            await code_summaries_pdf_file_repo.save(filename=summary_filename, content=summary,
                                                    dependencies=dependencies)
=======
            await code_summaries_pdf_file_repo.save(
                filename=summary_filename, content=summary, dependencies=dependencies
            )
>>>>>>> 9cc8fd88
            is_pass, reason = await self._is_pass(summary)
            if not is_pass:
                todo.context.reason = reason
                tasks.append(todo.context.dict())
<<<<<<< HEAD
                await code_summaries_file_repo.save(filename=Path(todo.context.design_filename).name,
                                                    content=todo.context.json(), dependencies=dependencies)

        if not tasks:
=======
                await code_summaries_file_repo.save(
                    filename=Path(todo.context.design_filename).name,
                    content=todo.context.json(),
                    dependencies=dependencies,
                )
            else:
                await code_summaries_file_repo.delete(filename=Path(todo.context.design_filename).name)

        logger.info(f"--max-auto-summarize-code={CONFIG.max_auto_summarize_code}")
        if not tasks or CONFIG.max_auto_summarize_code == 0:
>>>>>>> 9cc8fd88
            return Message(
                content="",
                role=self.profile,
                cause_by=SummarizeCode,
                sent_from=self,
                send_to="Edward",  # The name of QaEngineer
            )
<<<<<<< HEAD
        return Message(
            content=json.dumps(tasks),
            role=self.profile,
            cause_by=SummarizeCode,
            send_to=self,
            sent_from=self
        )

    async def _is_pass(self, summary) -> (str, str):
        msgs = [{"role": "user", "content": IS_PASS_PROMPT.format(context=summary)}]
        rsp = await self._llm.acompletion_text(messages=msgs, stream=False)
=======
        # The maximum number of times the 'SummarizeCode' action is automatically invoked, with -1 indicating unlimited.
        # This parameter is used for debugging the workflow.
        CONFIG.max_auto_summarize_code -= 1 if CONFIG.max_auto_summarize_code > 0 else 0
        return Message(
            content=json.dumps(tasks), role=self.profile, cause_by=SummarizeCode, send_to=self, sent_from=self
        )

    async def _is_pass(self, summary) -> (str, str):
        rsp = await self._llm.aask(msg=IS_PASS_PROMPT.format(context=summary), stream=False)
>>>>>>> 9cc8fd88
        logger.info(rsp)
        if "YES" in rsp:
            return True, rsp
        return False, rsp

    async def _think(self) -> Action | None:
        if not CONFIG.src_workspace:
            CONFIG.src_workspace = CONFIG.git_repo.workdir / CONFIG.git_repo.workdir.name
        write_code_filters = any_to_str_set([WriteTasks, SummarizeCode])
        summarize_code_filters = any_to_str_set([WriteCode, WriteCodeReview])
        if not self._rc.news:
            return None
        msg = self._rc.news[0]
        if msg.cause_by in write_code_filters:
            logger.info(f"TODO WriteCode:{msg.json()}")
            await self._new_code_actions()
            return self._rc.todo
        if msg.cause_by in summarize_code_filters and msg.sent_from == any_to_str(self):
            logger.info(f"TODO SummarizeCode:{msg.json()}")
            await self._new_summarize_actions()
            return self._rc.todo
        return None

    @staticmethod
    async def _new_coding_context(
            filename, src_file_repo, task_file_repo, design_file_repo, dependency
    ) -> CodingContext:
        old_code_doc = await src_file_repo.get(filename)
        if not old_code_doc:
            old_code_doc = Document(root_path=str(src_file_repo.root_path), filename=filename, content="")
        dependencies = {Path(i) for i in await dependency.get(old_code_doc.root_relative_path)}
        task_doc = None
        design_doc = None
        for i in dependencies:
            if str(i.parent) == TASK_FILE_REPO:
                task_doc = await task_file_repo.get(i.name)
            elif str(i.parent) == SYSTEM_DESIGN_FILE_REPO:
                design_doc = await design_file_repo.get(i.name)
        context = CodingContext(filename=filename, design_doc=design_doc, task_doc=task_doc, code_doc=old_code_doc)
        return context

    @staticmethod
    async def _new_coding_doc(filename, src_file_repo, task_file_repo, design_file_repo, dependency):
        context = await Engineer._new_coding_context(
            filename, src_file_repo, task_file_repo, design_file_repo, dependency
        )
        coding_doc = Document(root_path=str(src_file_repo.root_path), filename=filename, content=context.json())
        return coding_doc

    async def _new_code_actions(self):
        # Prepare file repos
        src_file_repo = CONFIG.git_repo.new_file_repository(CONFIG.src_workspace)
        changed_src_files = src_file_repo.changed_files
        task_file_repo = CONFIG.git_repo.new_file_repository(TASK_FILE_REPO)
        changed_task_files = task_file_repo.changed_files
        design_file_repo = CONFIG.git_repo.new_file_repository(SYSTEM_DESIGN_FILE_REPO)

        changed_files = Documents()
        # Recode caused by upstream changes.
        for filename in changed_task_files:
            design_doc = await design_file_repo.get(filename)
            task_doc = await task_file_repo.get(filename)
            task_list = self._parse_tasks(task_doc)
            for task_filename in task_list:
                old_code_doc = await src_file_repo.get(task_filename)
                if not old_code_doc:
                    old_code_doc = Document(root_path=str(src_file_repo.root_path), filename=task_filename, content="")
                context = CodingContext(
                    filename=task_filename, design_doc=design_doc, task_doc=task_doc, code_doc=old_code_doc
                )
                coding_doc = Document(
                    root_path=str(src_file_repo.root_path), filename=task_filename, content=context.json()
                )
                if task_filename in changed_files.docs:
                    logger.warning(
                        f"Log to expose potential conflicts: {coding_doc.json()} & "
                        f"{changed_files.docs[task_filename].json()}"
                    )
                changed_files.docs[task_filename] = coding_doc
        self.code_todos = [WriteCode(context=i, llm=self._llm) for i in changed_files.docs.values()]
        # Code directly modified by the user.
        dependency = await CONFIG.git_repo.get_dependency()
        for filename in changed_src_files:
            if filename in changed_files.docs:
                continue
            coding_doc = await self._new_coding_doc(
                filename=filename,
                src_file_repo=src_file_repo,
                task_file_repo=task_file_repo,
                design_file_repo=design_file_repo,
                dependency=dependency,
            )
            changed_files.docs[filename] = coding_doc
            self.code_todos.append(WriteCode(context=coding_doc, llm=self._llm))

        if self.code_todos:
            self._rc.todo = self.code_todos[0]

    async def _new_summarize_actions(self):
        src_file_repo = CONFIG.git_repo.new_file_repository(CONFIG.src_workspace)
        src_files = src_file_repo.all_files
        # Generate a SummarizeCode action for each pair of (system_design_doc, task_doc).
<<<<<<< HEAD
        summarizations = {}
        for filename in src_files:
            dependencies = await src_file_repo.get_dependency(filename=filename)
            ctx = CodeSummarizeContext.loads(filenames=dependencies)
            if ctx not in summarizations:
                summarizations[ctx] = []
            srcs = summarizations.get(ctx)
            srcs.append(filename)
=======
        summarizations = defaultdict(list)
        for filename in src_files:
            dependencies = await src_file_repo.get_dependency(filename=filename)
            ctx = CodeSummarizeContext.loads(filenames=dependencies)
            summarizations[ctx].append(filename)
>>>>>>> 9cc8fd88
        for ctx, filenames in summarizations.items():
            ctx.codes_filenames = filenames
            self.summarize_todos.append(SummarizeCode(context=ctx, llm=self._llm))
        if self.summarize_todos:
            self._rc.todo = self.summarize_todos[0]<|MERGE_RESOLUTION|>--- conflicted
+++ resolved
@@ -26,17 +26,12 @@
 from metagpt.actions import Action, WriteCode, WriteCodeReview, WriteTasks
 from metagpt.actions.summarize_code import SummarizeCode
 from metagpt.config import CONFIG
-<<<<<<< HEAD
-from metagpt.const import SYSTEM_DESIGN_FILE_REPO, TASK_FILE_REPO, CODE_SUMMARIES_FILE_REPO, \
-    CODE_SUMMARIES_PDF_FILE_REPO
-=======
 from metagpt.const import (
     CODE_SUMMARIES_FILE_REPO,
     CODE_SUMMARIES_PDF_FILE_REPO,
     SYSTEM_DESIGN_FILE_REPO,
     TASK_FILE_REPO,
 )
->>>>>>> 9cc8fd88
 from metagpt.logs import logger
 from metagpt.roles import Role
 from metagpt.schema import (
@@ -46,11 +41,7 @@
     Documents,
     Message,
 )
-<<<<<<< HEAD
-from metagpt.utils.common import any_to_str_set, any_to_str
-=======
 from metagpt.utils.common import any_to_str, any_to_str_set
->>>>>>> 9cc8fd88
 
 IS_PASS_PROMPT = """
 {context}
@@ -76,13 +67,13 @@
     """
 
     def __init__(
-            self,
-            name: str = "Alex",
-            profile: str = "Engineer",
-            goal: str = "Write elegant, readable, extensible, efficient code",
-            constraints: str = "The code should conform to standards like PEP8 and be modular and maintainable",
-            n_borg: int = 1,
-            use_code_review: bool = False,
+        self,
+        name: str = "Alex",
+        profile: str = "Engineer",
+        goal: str = "Write elegant, readable, extensible, efficient code",
+        constraints: str = "The code should conform to standards like PEP8 and be modular and maintainable",
+        n_borg: int = 1,
+        use_code_review: bool = False,
     ) -> None:
         """Initializes the Engineer role with given attributes."""
         super().__init__(name, profile, goal, constraints)
@@ -144,11 +135,7 @@
             role=self.profile,
             cause_by=WriteCodeReview if self.use_code_review else WriteCode,
             send_to=self,
-<<<<<<< HEAD
-            sent_from=self
-=======
             sent_from=self,
->>>>>>> 9cc8fd88
         )
 
     async def _act_summarize(self):
@@ -163,24 +150,13 @@
             for filename in todo.context.codes_filenames:
                 rpath = src_relative_path / filename
                 dependencies.add(str(rpath))
-<<<<<<< HEAD
-            await code_summaries_pdf_file_repo.save(filename=summary_filename, content=summary,
-                                                    dependencies=dependencies)
-=======
             await code_summaries_pdf_file_repo.save(
                 filename=summary_filename, content=summary, dependencies=dependencies
             )
->>>>>>> 9cc8fd88
             is_pass, reason = await self._is_pass(summary)
             if not is_pass:
                 todo.context.reason = reason
                 tasks.append(todo.context.dict())
-<<<<<<< HEAD
-                await code_summaries_file_repo.save(filename=Path(todo.context.design_filename).name,
-                                                    content=todo.context.json(), dependencies=dependencies)
-
-        if not tasks:
-=======
                 await code_summaries_file_repo.save(
                     filename=Path(todo.context.design_filename).name,
                     content=todo.context.json(),
@@ -191,7 +167,6 @@
 
         logger.info(f"--max-auto-summarize-code={CONFIG.max_auto_summarize_code}")
         if not tasks or CONFIG.max_auto_summarize_code == 0:
->>>>>>> 9cc8fd88
             return Message(
                 content="",
                 role=self.profile,
@@ -199,19 +174,6 @@
                 sent_from=self,
                 send_to="Edward",  # The name of QaEngineer
             )
-<<<<<<< HEAD
-        return Message(
-            content=json.dumps(tasks),
-            role=self.profile,
-            cause_by=SummarizeCode,
-            send_to=self,
-            sent_from=self
-        )
-
-    async def _is_pass(self, summary) -> (str, str):
-        msgs = [{"role": "user", "content": IS_PASS_PROMPT.format(context=summary)}]
-        rsp = await self._llm.acompletion_text(messages=msgs, stream=False)
-=======
         # The maximum number of times the 'SummarizeCode' action is automatically invoked, with -1 indicating unlimited.
         # This parameter is used for debugging the workflow.
         CONFIG.max_auto_summarize_code -= 1 if CONFIG.max_auto_summarize_code > 0 else 0
@@ -221,7 +183,6 @@
 
     async def _is_pass(self, summary) -> (str, str):
         rsp = await self._llm.aask(msg=IS_PASS_PROMPT.format(context=summary), stream=False)
->>>>>>> 9cc8fd88
         logger.info(rsp)
         if "YES" in rsp:
             return True, rsp
@@ -247,7 +208,7 @@
 
     @staticmethod
     async def _new_coding_context(
-            filename, src_file_repo, task_file_repo, design_file_repo, dependency
+        filename, src_file_repo, task_file_repo, design_file_repo, dependency
     ) -> CodingContext:
         old_code_doc = await src_file_repo.get(filename)
         if not old_code_doc:
@@ -324,22 +285,11 @@
         src_file_repo = CONFIG.git_repo.new_file_repository(CONFIG.src_workspace)
         src_files = src_file_repo.all_files
         # Generate a SummarizeCode action for each pair of (system_design_doc, task_doc).
-<<<<<<< HEAD
-        summarizations = {}
-        for filename in src_files:
-            dependencies = await src_file_repo.get_dependency(filename=filename)
-            ctx = CodeSummarizeContext.loads(filenames=dependencies)
-            if ctx not in summarizations:
-                summarizations[ctx] = []
-            srcs = summarizations.get(ctx)
-            srcs.append(filename)
-=======
         summarizations = defaultdict(list)
         for filename in src_files:
             dependencies = await src_file_repo.get_dependency(filename=filename)
             ctx = CodeSummarizeContext.loads(filenames=dependencies)
             summarizations[ctx].append(filename)
->>>>>>> 9cc8fd88
         for ctx, filenames in summarizations.items():
             ctx.codes_filenames = filenames
             self.summarize_todos.append(SummarizeCode(context=ctx, llm=self._llm))
