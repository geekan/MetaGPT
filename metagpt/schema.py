--- conflicted
+++ resolved
@@ -36,7 +36,6 @@
     """list[<role>: <content>]"""
 
     content: str
-<<<<<<< HEAD
     instruct_content: BaseModel = Field(default=None)
     role: str = "user"  # system / user / assistant
     cause_by: str = ""
@@ -83,14 +82,7 @@
         else:
             new_val = val
         super().__setattr__(key, new_val)
-=======
-    instruct_content: BaseModel = field(default=None)
-    role: str = field(default="user")  # system / user / assistant
-    cause_by: Type["Action"] = field(default="")
-    sent_from: str = field(default="")
-    send_to: str = field(default="")
-    restricted_to: str = field(default="")
->>>>>>> 84d9f98a
+
 
     def __str__(self):
         # prefix = '-'.join([self.role, str(self.cause_by)])
@@ -100,7 +92,6 @@
         return self.__str__()
 
     def to_dict(self) -> dict:
-<<<<<<< HEAD
         """Return a dict containing `role` and `content` for the LLM call.l"""
         return {"role": self.role, "content": self.content}
 
@@ -117,9 +108,7 @@
         except JSONDecodeError as err:
             logger.error(f"parse json failed: {val}, error:{err}")
         return None
-=======
-        return {"role": self.role, "content": self.content}
->>>>>>> 84d9f98a
+
 
 
 class UserMessage(Message):
@@ -128,11 +117,8 @@
     """
 
     def __init__(self, content: str):
-<<<<<<< HEAD
         super().__init__(content=content, role="user")
-=======
-        super().__init__(content, "user")
->>>>>>> 84d9f98a
+
 
 
 class SystemMessage(Message):
@@ -141,11 +127,7 @@
     """
 
     def __init__(self, content: str):
-<<<<<<< HEAD
         super().__init__(content=content, role="system")
-=======
-        super().__init__(content, "system")
->>>>>>> 84d9f98a
 
 
 class AIMessage(Message):
@@ -154,7 +136,6 @@
     """
 
     def __init__(self, content: str):
-<<<<<<< HEAD
         super().__init__(content=content, role="assistant")
 
 
@@ -222,17 +203,3 @@
             logger.warning(f"JSON load failed: {v}, error:{e}")
 
         return q
-=======
-        super().__init__(content, "assistant")
-
-
-if __name__ == "__main__":
-    test_content = "test_message"
-    msgs = [
-        UserMessage(test_content),
-        SystemMessage(test_content),
-        AIMessage(test_content),
-        Message(test_content, role="QA"),
-    ]
-    logger.info(msgs)
->>>>>>> 84d9f98a
