#!/usr/bin/env python

from __future__ import annotations

import asyncio
from typing import Callable, Optional, Union

from pydantic import Field, parse_obj_as

from metagpt.actions import Action
from metagpt.config import CONFIG
from metagpt.llm import LLM
from metagpt.logs import logger
from metagpt.provider.base_gpt_api import BaseGPTAPI
from metagpt.tools.search_engine import SearchEngine
from metagpt.tools.web_browser_engine import WebBrowserEngine, WebBrowserEngineType
from metagpt.utils.common import OutputParser
from metagpt.utils.text import generate_prompt_chunk, reduce_message_length

LANG_PROMPT = "Please respond in {language}."

RESEARCH_BASE_SYSTEM = """You are an AI critical thinker research assistant. Your sole purpose is to write well \
written, critically acclaimed, objective and structured reports on the given text."""

RESEARCH_TOPIC_SYSTEM = "You are an AI researcher assistant, and your research topic is:\n#TOPIC#\n{topic}"

SEARCH_TOPIC_PROMPT = """Please provide up to 2 necessary keywords related to your research topic for Google search. \
Your response must be in JSON format, for example: ["keyword1", "keyword2"]."""

SUMMARIZE_SEARCH_PROMPT = """### Requirements
1. The keywords related to your research topic and the search results are shown in the "Search Result Information" section.
2. Provide up to {decomposition_nums} queries related to your research topic base on the search results.
3. Please respond in the following JSON format: ["query1", "query2", "query3", ...].

### Search Result Information
{search_results}
"""

COLLECT_AND_RANKURLS_PROMPT = """### Topic
{topic}
### Query
{query}

### The online search results
{results}

### Requirements
Please remove irrelevant search results that are not related to the query or topic. Then, sort the remaining search results \
based on the link credibility. If two results have equal credibility, prioritize them based on the relevance. Provide the
ranked results' indices in JSON format, like [0, 1, 3, 4, ...], without including other words.
"""

WEB_BROWSE_AND_SUMMARIZE_PROMPT = """### Requirements
1. Utilize the text in the "Reference Information" section to respond to the question "{query}".
2. If the question cannot be directly answered using the text, but the text is related to the research topic, please provide \
a comprehensive summary of the text.
3. If the text is entirely unrelated to the research topic, please reply with a simple text "Not relevant."
4. Include all relevant factual information, numbers, statistics, etc., if available.

### Reference Information
{content}
"""


CONDUCT_RESEARCH_PROMPT = """### Reference Information
{content}

### Requirements
Please provide a detailed research report in response to the following topic: "{topic}", using the information provided \
above. The report must meet the following requirements:

- Focus on directly addressing the chosen topic.
- Ensure a well-structured and in-depth presentation, incorporating relevant facts and figures where available.
- Present data and findings in an intuitive manner, utilizing feature comparative tables, if applicable.
- The report should have a minimum word count of 2,000 and be formatted with Markdown syntax following APA style guidelines.
- Include all source URLs in APA format at the end of the report.
"""


class CollectLinks(Action):
    """Action class to collect links from a search engine."""

    name: str = "CollectLinks"
    context: Optional[str] = None
    llm: BaseGPTAPI = Field(default_factory=LLM)
    desc: str = "Collect links from a search engine."
    search_engine: SearchEngine = Field(default_factory=SearchEngine)
    rank_func: Union[Callable[[list[str]], None], None] = None

    async def run(
        self,
        topic: str,
        decomposition_nums: int = 4,
        url_per_query: int = 4,
        system_text: str | None = None,
    ) -> dict[str, list[str]]:
        """Run the action to collect links.

        Args:
            topic: The research topic.
            decomposition_nums: The number of search questions to generate.
            url_per_query: The number of URLs to collect per search question.
            system_text: The system text.

        Returns:
            A dictionary containing the search questions as keys and the collected URLs as values.
        """
        system_text = system_text if system_text else RESEARCH_TOPIC_SYSTEM.format(topic=topic)
        keywords = await self._aask(SEARCH_TOPIC_PROMPT, [system_text])
        try:
            keywords = OutputParser.extract_struct(keywords, list)
            keywords = parse_obj_as(list[str], keywords)
        except Exception as e:
            logger.exception(f"fail to get keywords related to the research topic '{topic}' for {e}")
            keywords = [topic]
        results = await asyncio.gather(*(self.search_engine.run(i, as_string=False) for i in keywords))

        def gen_msg():
            while True:
                search_results = "\n".join(
                    f"#### Keyword: {i}\n Search Result: {j}\n" for (i, j) in zip(keywords, results)
                )
                prompt = SUMMARIZE_SEARCH_PROMPT.format(
                    decomposition_nums=decomposition_nums, search_results=search_results
                )
                yield prompt
                remove = max(results, key=len)
                remove.pop()
                if len(remove) == 0:
                    break

        prompt = reduce_message_length(gen_msg(), self.llm.model, system_text, CONFIG.max_tokens_rsp)
        logger.debug(prompt)
        queries = await self._aask(prompt, [system_text])
        try:
            queries = OutputParser.extract_struct(queries, list)
            queries = parse_obj_as(list[str], queries)
        except Exception as e:
            logger.exception(f"fail to break down the research question due to {e}")
            queries = keywords
        ret = {}
        for query in queries:
            ret[query] = await self._search_and_rank_urls(topic, query, url_per_query)
        return ret

    async def _search_and_rank_urls(self, topic: str, query: str, num_results: int = 4) -> list[str]:
        """Search and rank URLs based on a query.

        Args:
            topic: The research topic.
            query: The search query.
            num_results: The number of URLs to collect.

        Returns:
            A list of ranked URLs.
        """
        max_results = max(num_results * 2, 6)
        results = await self.search_engine.run(query, max_results=max_results, as_string=False)
        _results = "\n".join(f"{i}: {j}" for i, j in zip(range(max_results), results))
        prompt = COLLECT_AND_RANKURLS_PROMPT.format(topic=topic, query=query, results=_results)
        logger.debug(prompt)
        indices = await self._aask(prompt)
        try:
            indices = OutputParser.extract_struct(indices, list)
            assert all(isinstance(i, int) for i in indices)
        except Exception as e:
            logger.exception(f"fail to rank results for {e}")
            indices = list(range(max_results))
        results = [results[i] for i in indices]
        if self.rank_func:
            results = self.rank_func(results)
        return [i["link"] for i in results[:num_results]]


class WebBrowseAndSummarize(Action):
    """Action class to explore the web and provide summaries of articles and webpages."""

    name: str = "WebBrowseAndSummarize"
    context: Optional[str] = None
    llm: BaseGPTAPI = Field(default_factory=LLM)
    desc: str = "Explore the web and provide summaries of articles and webpages."
    browse_func: Union[Callable[[list[str]], None], None] = None
<<<<<<< HEAD
    web_browser_engine: WebBrowserEngine = WebBrowserEngine(
        engine=WebBrowserEngineType.CUSTOM if browse_func else None,
        run_func=browse_func,
=======
    web_browser_engine: WebBrowserEngine = Field(
        default_factory=lambda: WebBrowserEngine(
            engine=WebBrowserEngineType.CUSTOM if WebBrowseAndSummarize.browse_func else None,
            run_func=WebBrowseAndSummarize.browse_func,
        )
>>>>>>> 4f52b476
    )

    def __init__(self, **kwargs):
        super().__init__(**kwargs)
        if CONFIG.model_for_researcher_summary:
            self.llm.model = CONFIG.model_for_researcher_summary

    async def run(
        self,
        url: str,
        *urls: str,
        query: str,
        system_text: str = RESEARCH_BASE_SYSTEM,
    ) -> dict[str, str]:
        """Run the action to browse the web and provide summaries.

        Args:
            url: The main URL to browse.
            urls: Additional URLs to browse.
            query: The research question.
            system_text: The system text.

        Returns:
            A dictionary containing the URLs as keys and their summaries as values.
        """
        contents = await self.web_browser_engine.run(url, *urls)
        if not urls:
            contents = [contents]

        summaries = {}
        prompt_template = WEB_BROWSE_AND_SUMMARIZE_PROMPT.format(query=query, content="{}")
        for u, content in zip([url, *urls], contents):
            content = content.inner_text
            chunk_summaries = []
            for prompt in generate_prompt_chunk(
                content, prompt_template, self.llm.model, system_text, CONFIG.max_tokens_rsp
            ):
                logger.debug(prompt)
                summary = await self._aask(prompt, [system_text])
                if summary == "Not relevant.":
                    continue
                chunk_summaries.append(summary)

            if not chunk_summaries:
                summaries[u] = None
                continue

            if len(chunk_summaries) == 1:
                summaries[u] = chunk_summaries[0]
                continue

            content = "\n".join(chunk_summaries)
            prompt = WEB_BROWSE_AND_SUMMARIZE_PROMPT.format(query=query, content=content)
            summary = await self._aask(prompt, [system_text])
            summaries[u] = summary
        return summaries


class ConductResearch(Action):
    """Action class to conduct research and generate a research report."""

    name: str = "ConductResearch"
    context: Optional[str] = None
    llm: BaseGPTAPI = Field(default_factory=LLM)

    def __init__(self, **kwargs):
        super().__init__(**kwargs)
        if CONFIG.model_for_researcher_report:
            self.llm.model = CONFIG.model_for_researcher_report

    async def run(
        self,
        topic: str,
        content: str,
        system_text: str = RESEARCH_BASE_SYSTEM,
    ) -> str:
        """Run the action to conduct research and generate a research report.

        Args:
            topic: The research topic.
            content: The content for research.
            system_text: The system text.

        Returns:
            The generated research report.
        """
        prompt = CONDUCT_RESEARCH_PROMPT.format(topic=topic, content=content)
        logger.debug(prompt)
        self.llm.auto_max_tokens = True
        return await self._aask(prompt, [system_text])


def get_research_system_text(topic: str, language: str):
    """Get the system text for conducting research.

    Args:
        topic: The research topic.
        language: The language for the system text.

    Returns:
        The system text for conducting research.
    """
    return " ".join((RESEARCH_TOPIC_SYSTEM.format(topic=topic), LANG_PROMPT.format(language=language)))<|MERGE_RESOLUTION|>--- conflicted
+++ resolved
@@ -180,17 +180,11 @@
     llm: BaseGPTAPI = Field(default_factory=LLM)
     desc: str = "Explore the web and provide summaries of articles and webpages."
     browse_func: Union[Callable[[list[str]], None], None] = None
-<<<<<<< HEAD
-    web_browser_engine: WebBrowserEngine = WebBrowserEngine(
-        engine=WebBrowserEngineType.CUSTOM if browse_func else None,
-        run_func=browse_func,
-=======
     web_browser_engine: WebBrowserEngine = Field(
         default_factory=lambda: WebBrowserEngine(
             engine=WebBrowserEngineType.CUSTOM if WebBrowseAndSummarize.browse_func else None,
             run_func=WebBrowseAndSummarize.browse_func,
         )
->>>>>>> 4f52b476
     )
 
     def __init__(self, **kwargs):
