--- conflicted
+++ resolved
@@ -86,8 +86,8 @@
     @staticmethod
     def parse_python_code(text: str) -> str:
         for pattern in (
-                r"(.*?```python.*?\s+)?(?P<code>.*)(```.*?)",
-                r"(.*?```python.*?\s+)?(?P<code>.*)",
+            r"(.*?```python.*?\s+)?(?P<code>.*)(```.*?)",
+            r"(.*?```python.*?\s+)?(?P<code>.*)",
         ):
             match = re.search(pattern, text, re.DOTALL)
             if not match:
@@ -180,11 +180,7 @@
 
         if start_index != -1 and end_index != -1:
             # Extract the structure part
-<<<<<<< HEAD
-            structure_text = text[start_index: end_index + 1]
-=======
             structure_text = text[start_index : end_index + 1]
->>>>>>> 6d0081c5
 
             try:
                 # Attempt to convert the text to a Python data type using ast.literal_eval
