#!/usr/bin/env python
# -*- coding: utf-8 -*-
"""
@Time    : 2023/4/29 16:07
@Author  : alexanderwu
@File    : common.py
@Modified By: mashenquan, 2023-11-1. According to Chapter 2.2.2 of RFC 116:
        Add generic class-to-string and object-to-string conversion functionality.
@Modified By: mashenquan, 2023/11/27. Bug fix: `parse_recipient` failed to parse the recipient in certain GPT-3.5
        responses.
"""
from __future__ import annotations

import ast
import base64
import contextlib
import csv
import importlib
import inspect
import json
import os
import platform
import re
import sys
import traceback
import typing
from io import BytesIO
from pathlib import Path
from typing import Any, Callable, List, Tuple, Union

import aiofiles
import loguru
from PIL import Image
from pydantic_core import to_jsonable_python
from tenacity import RetryCallState, RetryError, _utils

from metagpt.const import MESSAGE_ROUTE_TO_ALL
from metagpt.logs import logger
from metagpt.utils.exceptions import handle_exception
from security import safe_requests


def check_cmd_exists(command) -> int:
    """检查命令是否存在
    :param command: 待检查的命令
    :return: 如果命令存在，返回0，如果不存在，返回非0
    """
    if platform.system().lower() == "windows":
        check_command = "where " + command
    else:
        check_command = "command -v " + command + ' >/dev/null 2>&1 || { echo >&2 "no mermaid"; exit 1; }'
    result = os.system(check_command)
    return result


def require_python_version(req_version: Tuple) -> bool:
    if not (2 <= len(req_version) <= 3):
        raise ValueError("req_version should be (3, 9) or (3, 10, 13)")
    return bool(sys.version_info > req_version)


class OutputParser:
    @classmethod
    def parse_blocks(cls, text: str):
        # 首先根据"##"将文本分割成不同的block
        blocks = text.split("##")

        # 创建一个字典，用于存储每个block的标题和内容
        block_dict = {}

        # 遍历所有的block
        for block in blocks:
            # 如果block不为空，则继续处理
            if block.strip() != "":
                # 将block的标题和内容分开，并分别去掉前后的空白字符
                block_title, block_content = block.split("\n", 1)
                # LLM可能出错，在这里做一下修正
                if block_title[-1] == ":":
                    block_title = block_title[:-1]
                block_dict[block_title.strip()] = block_content.strip()

        return block_dict

    @classmethod
    def parse_code(cls, text: str, lang: str = "") -> str:
        pattern = rf"```{lang}.*?\s+(.*?)```"
        match = re.search(pattern, text, re.DOTALL)
        if match:
            code = match.group(1)
        else:
            raise Exception
        return code

    @classmethod
    def parse_str(cls, text: str):
        text = text.split("=")[-1]
        text = text.strip().strip("'").strip('"')
        return text

    @classmethod
    def parse_file_list(cls, text: str) -> list[str]:
        # Regular expression pattern to find the tasks list.
        pattern = r"\s*(.*=.*)?(\[.*\])"

        # Extract tasks list string using regex.
        match = re.search(pattern, text, re.DOTALL)
        if match:
            tasks_list_str = match.group(2)

            # Convert string representation of list to a Python list using ast.literal_eval.
            tasks = ast.literal_eval(tasks_list_str)
        else:
            tasks = text.split("\n")
        return tasks

    @staticmethod
    def parse_python_code(text: str) -> str:
        for pattern in (r"(.*?```python.*?\s+)?(?P<code>.*)(```.*?)", r"(.*?```python.*?\s+)?(?P<code>.*)"):
            match = re.search(pattern, text, re.DOTALL)
            if not match:
                continue
            code = match.group("code")
            if not code:
                continue
            with contextlib.suppress(Exception):
                ast.parse(code)
                return code
        raise ValueError("Invalid python code")

    @classmethod
    def parse_data(cls, data):
        block_dict = cls.parse_blocks(data)
        parsed_data = {}
        for block, content in block_dict.items():
            # 尝试去除code标记
            try:
                content = cls.parse_code(text=content)
            except Exception:
                # 尝试解析list
                try:
                    content = cls.parse_file_list(text=content)
                except Exception:
                    pass
            parsed_data[block] = content
        return parsed_data

    @staticmethod
    def extract_content(text, tag="CONTENT"):
        # Use regular expression to extract content between [CONTENT] and [/CONTENT]
        extracted_content = re.search(rf"\[{tag}\](.*?)\[/{tag}\]", text, re.DOTALL)

        if extracted_content:
            return extracted_content.group(1).strip()
        else:
            raise ValueError(f"Could not find content between [{tag}] and [/{tag}]")

    @classmethod
    def parse_data_with_mapping(cls, data, mapping):
        if "[CONTENT]" in data:
            data = cls.extract_content(text=data)
        block_dict = cls.parse_blocks(data)
        parsed_data = {}
        for block, content in block_dict.items():
            # 尝试去除code标记
            try:
                content = cls.parse_code(text=content)
            except Exception:
                pass
            typing_define = mapping.get(block, None)
            if isinstance(typing_define, tuple):
                typing = typing_define[0]
            else:
                typing = typing_define
            if typing == List[str] or typing == List[Tuple[str, str]] or typing == List[List[str]]:
                # 尝试解析list
                try:
                    content = cls.parse_file_list(text=content)
                except Exception:
                    pass
            # TODO: 多余的引号去除有风险，后期再解决
            # elif typing == str:
            #     # 尝试去除多余的引号
            #     try:
            #         content = cls.parse_str(text=content)
            #     except Exception:
            #         pass
            parsed_data[block] = content
        return parsed_data

    @classmethod
    def extract_struct(cls, text: str, data_type: Union[type(list), type(dict)]) -> Union[list, dict]:
        """Extracts and parses a specified type of structure (dictionary or list) from the given text.
        The text only contains a list or dictionary, which may have nested structures.

        Args:
            text: The text containing the structure (dictionary or list).
            data_type: The data type to extract, can be "list" or "dict".

        Returns:
            - If extraction and parsing are successful, it returns the corresponding data structure (list or dictionary).
            - If extraction fails or parsing encounters an error, it throw an exception.

        Examples:
            >>> text = 'xxx [1, 2, ["a", "b", [3, 4]], {"x": 5, "y": [6, 7]}] xxx'
            >>> result_list = OutputParser.extract_struct(text, "list")
            >>> print(result_list)
            >>> # Output: [1, 2, ["a", "b", [3, 4]], {"x": 5, "y": [6, 7]}]

            >>> text = 'xxx {"x": 1, "y": {"a": 2, "b": {"c": 3}}} xxx'
            >>> result_dict = OutputParser.extract_struct(text, "dict")
            >>> print(result_dict)
            >>> # Output: {"x": 1, "y": {"a": 2, "b": {"c": 3}}}
        """
        # Find the first "[" or "{" and the last "]" or "}"
        start_index = text.find("[" if data_type is list else "{")
        end_index = text.rfind("]" if data_type is list else "}")

        if start_index != -1 and end_index != -1:
            # Extract the structure part
            structure_text = text[start_index : end_index + 1]

            try:
                # Attempt to convert the text to a Python data type using ast.literal_eval
                result = ast.literal_eval(structure_text)

                # Ensure the result matches the specified data type
                if isinstance(result, (list, dict)):
                    return result

                raise ValueError(f"The extracted structure is not a {data_type}.")

            except (ValueError, SyntaxError) as e:
                raise Exception(f"Error while extracting and parsing the {data_type}: {e}")
        else:
            logger.error(f"No {data_type} found in the text.")
            return [] if data_type is list else {}


class CodeParser:
    @classmethod
    def parse_block(cls, block: str, text: str) -> str:
        blocks = cls.parse_blocks(text)
        for k, v in blocks.items():
            if block in k:
                return v
        return ""

    @classmethod
    def parse_blocks(cls, text: str):
        # 首先根据"##"将文本分割成不同的block
        blocks = text.split("##")

        # 创建一个字典，用于存储每个block的标题和内容
        block_dict = {}

        # 遍历所有的block
        for block in blocks:
            # 如果block不为空，则继续处理
            if block.strip() == "":
                continue
            if "\n" not in block:
                block_title = block
                block_content = ""
            else:
                # 将block的标题和内容分开，并分别去掉前后的空白字符
                block_title, block_content = block.split("\n", 1)
            block_dict[block_title.strip()] = block_content.strip()

        return block_dict

    @classmethod
    def parse_code(cls, block: str, text: str, lang: str = "") -> str:
        if block:
            text = cls.parse_block(block, text)
        pattern = rf"```{lang}.*?\s+(.*?)```"
        match = re.search(pattern, text, re.DOTALL)
        if match:
            code = match.group(1)
        else:
            logger.error(f"{pattern} not match following text:")
            logger.error(text)
            # raise Exception
            return text  # just assume original text is code
        return code

    @classmethod
    def parse_str(cls, block: str, text: str, lang: str = ""):
        code = cls.parse_code(block, text, lang)
        code = code.split("=")[-1]
        code = code.strip().strip("'").strip('"')
        return code

    @classmethod
    def parse_file_list(cls, block: str, text: str, lang: str = "") -> list[str]:
        # Regular expression pattern to find the tasks list.
        code = cls.parse_code(block, text, lang)
        # print(code)
        pattern = r"\s*(.*=.*)?(\[.*\])"

        # Extract tasks list string using regex.
        match = re.search(pattern, code, re.DOTALL)
        if match:
            tasks_list_str = match.group(2)

            # Convert string representation of list to a Python list using ast.literal_eval.
            tasks = ast.literal_eval(tasks_list_str)
        else:
            raise Exception
        return tasks


class NoMoneyException(Exception):
    """Raised when the operation cannot be completed due to insufficient funds"""

    def __init__(self, amount, message="Insufficient funds"):
        self.amount = amount
        self.message = message
        super().__init__(self.message)

    def __str__(self):
        return f"{self.message} -> Amount required: {self.amount}"


def print_members(module, indent=0):
    """
    https://stackoverflow.com/questions/1796180/how-can-i-get-a-list-of-all-classes-within-current-module-in-python
    """
    prefix = " " * indent
    for name, obj in inspect.getmembers(module):
        print(name, obj)
        if inspect.isclass(obj):
            print(f"{prefix}Class: {name}")
            # print the methods within the class
            if name in ["__class__", "__base__"]:
                continue
            print_members(obj, indent + 2)
        elif inspect.isfunction(obj):
            print(f"{prefix}Function: {name}")
        elif inspect.ismethod(obj):
            print(f"{prefix}Method: {name}")


def get_function_schema(func: Callable) -> dict[str, Union[dict, Any, str]]:
    sig = inspect.signature(func)
    parameters = sig.parameters
    return_type = sig.return_annotation
    param_schema = {name: parameter.annotation for name, parameter in parameters.items()}
    return {"input_params": param_schema, "return_type": return_type, "func_desc": func.__doc__, "func": func}


def parse_recipient(text):
    # FIXME: use ActionNode instead.
    pattern = r"## Send To:\s*([A-Za-z]+)\s*?"  # hard code for now
    recipient = re.search(pattern, text)
    if recipient:
        return recipient.group(1)
    pattern = r"Send To:\s*([A-Za-z]+)\s*?"
    recipient = re.search(pattern, text)
    if recipient:
        return recipient.group(1)
    return ""


def create_func_call_config(func_schema: dict) -> dict:
    """Create new function call config"""
    tools = [{"type": "function", "function": func_schema}]
    tool_choice = {"type": "function", "function": {"name": func_schema["name"]}}
    return {
        "tools": tools,
        "tool_choice": tool_choice,
    }


def remove_comments(code_str: str) -> str:
    """Remove comments from code."""
    pattern = r"(\".*?\"|\'.*?\')|(\#.*?$)"

    def replace_func(match):
        if match.group(2) is not None:
            return ""
        else:
            return match.group(1)

    clean_code = re.sub(pattern, replace_func, code_str, flags=re.MULTILINE)
    clean_code = os.linesep.join([s.rstrip() for s in clean_code.splitlines() if s.strip()])
    return clean_code


def get_class_name(cls) -> str:
    """Return class name"""
    return f"{cls.__module__}.{cls.__name__}"


def any_to_str(val: Any) -> str:
    """Return the class name or the class name of the object, or 'val' if it's a string type."""
    if isinstance(val, str):
        return val
    elif not callable(val):
        return get_class_name(type(val))
    else:
        return get_class_name(val)


def any_to_str_set(val) -> set:
    """Convert any type to string set."""
    res = set()

    # Check if the value is iterable, but not a string (since strings are technically iterable)
    if isinstance(val, (dict, list, set, tuple)):
        # Special handling for dictionaries to iterate over values
        if isinstance(val, dict):
            val = val.values()

        for i in val:
            res.add(any_to_str(i))
    else:
        res.add(any_to_str(val))

    return res


def is_send_to(message: "Message", addresses: set):
    """Return whether it's consumer"""
    if MESSAGE_ROUTE_TO_ALL in message.send_to:
        return True

    for i in addresses:
        if i in message.send_to:
            return True
    return False


def any_to_name(val):
    """
    Convert a value to its name by extracting the last part of the dotted path.

    :param val: The value to convert.

    :return: The name of the value.
    """
    return any_to_str(val).split(".")[-1]


def concat_namespace(*args) -> str:
    return ":".join(str(value) for value in args)


def split_namespace(ns_class_name: str) -> List[str]:
    return ns_class_name.split(":")


def general_after_log(i: "loguru.Logger", sec_format: str = "%0.3f") -> typing.Callable[["RetryCallState"], None]:
    """
    Generates a logging function to be used after a call is retried.

    This generated function logs an error message with the outcome of the retried function call. It includes
    the name of the function, the time taken for the call in seconds (formatted according to `sec_format`),
    the number of attempts made, and the exception raised, if any.

    :param i: A Logger instance from the loguru library used to log the error message.
    :param sec_format: A string format specifier for how to format the number of seconds since the start of the call.
                       Defaults to three decimal places.
    :return: A callable that accepts a RetryCallState object and returns None. This callable logs the details
             of the retried call.
    """

    def log_it(retry_state: "RetryCallState") -> None:
        # If the function name is not known, default to "<unknown>"
        if retry_state.fn is None:
            fn_name = "<unknown>"
        else:
            # Retrieve the callable's name using a utility function
            fn_name = _utils.get_callback_name(retry_state.fn)

        # Log an error message with the function name, time since start, attempt number, and the exception
        i.error(
            f"Finished call to '{fn_name}' after {sec_format % retry_state.seconds_since_start}(s), "
            f"this was the {_utils.to_ordinal(retry_state.attempt_number)} time calling it. "
            f"exp: {retry_state.outcome.exception()}"
        )

    return log_it


def read_json_file(json_file: str, encoding="utf-8") -> list[Any]:
    if not Path(json_file).exists():
        raise FileNotFoundError(f"json_file: {json_file} not exist, return []")

    with open(json_file, "r", encoding=encoding) as fin:
        try:
            data = json.load(fin)
        except Exception:
            raise ValueError(f"read json file: {json_file} failed")
    return data


def write_json_file(json_file: str, data: list, encoding: str = None, indent: int = 4):
    folder_path = Path(json_file).parent
    if not folder_path.exists():
        folder_path.mkdir(parents=True, exist_ok=True)

    with open(json_file, "w", encoding=encoding) as fout:
        json.dump(data, fout, ensure_ascii=False, indent=indent, default=to_jsonable_python)


def read_csv_to_list(curr_file: str, header=False, strip_trail=True):
    """
    Reads in a csv file to a list of list. If header is True, it returns a
    tuple with (header row, all rows)
    ARGS:
      curr_file: path to the current csv file.
    RETURNS:
      List of list where the component lists are the rows of the file.
    """
    logger.debug(f"start read csv: {curr_file}")
    analysis_list = []
    with open(curr_file) as f_analysis_file:
        data_reader = csv.reader(f_analysis_file, delimiter=",")
        for count, row in enumerate(data_reader):
            if strip_trail:
                row = [i.strip() for i in row]
            analysis_list += [row]
    if not header:
        return analysis_list
    else:
        return analysis_list[0], analysis_list[1:]


def import_class(class_name: str, module_name: str) -> type:
    module = importlib.import_module(module_name)
    a_class = getattr(module, class_name)
    return a_class


def import_class_inst(class_name: str, module_name: str, *args, **kwargs) -> object:
    a_class = import_class(class_name, module_name)
    class_inst = a_class(*args, **kwargs)
    return class_inst


def format_trackback_info(limit: int = 2):
    return traceback.format_exc(limit=limit)


def serialize_decorator(func):
    async def wrapper(self, *args, **kwargs):
        try:
            result = await func(self, *args, **kwargs)
            return result
        except KeyboardInterrupt:
            logger.error(f"KeyboardInterrupt occurs, start to serialize the project, exp:\n{format_trackback_info()}")
        except Exception:
            logger.error(f"Exception occurs, start to serialize the project, exp:\n{format_trackback_info()}")
        self.serialize()  # Team.serialize

    return wrapper


def role_raise_decorator(func):
    async def wrapper(self, *args, **kwargs):
        try:
            return await func(self, *args, **kwargs)
        except KeyboardInterrupt as kbi:
            logger.error(f"KeyboardInterrupt: {kbi} occurs, start to serialize the project")
            if self.latest_observed_msg:
                self.rc.memory.delete(self.latest_observed_msg)
            # raise again to make it captured outside
            raise Exception(format_trackback_info(limit=None))
        except Exception as e:
            if self.latest_observed_msg:
                logger.warning(
                    "There is a exception in role's execution, in order to resume, "
                    "we delete the newest role communication message in the role's memory."
                )
                # remove role newest observed msg to make it observed again
                self.rc.memory.delete(self.latest_observed_msg)
            # raise again to make it captured outside
            if isinstance(e, RetryError):
                last_error = e.last_attempt._exception
                name = any_to_str(last_error)
                if re.match(r"^openai\.", name) or re.match(r"^httpx\.", name):
                    raise last_error

            raise Exception(format_trackback_info(limit=None))

    return wrapper


@handle_exception
async def aread(filename: str | Path, encoding=None) -> str:
    """Read file asynchronously."""
    async with aiofiles.open(str(filename), mode="r", encoding=encoding) as reader:
        content = await reader.read()
    return content


async def awrite(filename: str | Path, data: str, encoding=None):
    """Write file asynchronously."""
    pathname = Path(filename)
    pathname.parent.mkdir(parents=True, exist_ok=True)
    async with aiofiles.open(str(pathname), mode="w", encoding=encoding) as writer:
        await writer.write(data)


async def read_file_block(filename: str | Path, lineno: int, end_lineno: int):
    if not Path(filename).exists():
        return ""
    lines = []
    async with aiofiles.open(str(filename), mode="r") as reader:
        ix = 0
        while ix < end_lineno:
            ix += 1
            line = await reader.readline()
            if ix < lineno:
                continue
            if ix > end_lineno:
                break
            lines.append(line)
    return "".join(lines)


def list_files(root: str | Path) -> List[Path]:
    files = []
    try:
        directory_path = Path(root)
        if not directory_path.exists():
            return []
        for file_path in directory_path.iterdir():
            if file_path.is_file():
                files.append(file_path)
            else:
                subfolder_files = list_files(root=file_path)
                files.extend(subfolder_files)
    except Exception as e:
        logger.error(f"Error: {e}")
    return files


def is_coroutine_func(func: Callable) -> bool:
    return inspect.iscoroutinefunction(func)


def load_mc_skills_code(skill_names: list[str] = None, skills_dir: Path = None) -> list[str]:
    """load mincraft skill from js files"""
    if not skills_dir:
        skills_dir = Path(__file__).parent.absolute()
    if skill_names is None:
        skill_names = [skill[:-3] for skill in os.listdir(f"{skills_dir}") if skill.endswith(".js")]
    skills = [skills_dir.joinpath(f"{skill_name}.js").read_text() for skill_name in skill_names]
    return skills


def encode_image(image_path_or_pil: Union[Path, Image], encoding: str = "utf-8") -> str:
    """encode image from file or PIL.Image into base64"""
    if isinstance(image_path_or_pil, Image.Image):
        buffer = BytesIO()
        image_path_or_pil.save(buffer, format="JPEG")
        bytes_data = buffer.getvalue()
    else:
        if not image_path_or_pil.exists():
            raise FileNotFoundError(f"{image_path_or_pil} not exists")
        with open(str(image_path_or_pil), "rb") as image_file:
            bytes_data = image_file.read()
    return base64.b64encode(bytes_data).decode(encoding)


def decode_image(img_url_or_b64: str) -> Image:
    """decode image from url or base64 into PIL.Image"""
    if img_url_or_b64.startswith("http"):
        # image http(s) url
<<<<<<< HEAD
        resp = safe_requests.get(img_url_or_b64)
=======
        resp = requests.get(img_url_or_b64, timeout=60)
>>>>>>> 5feec4ef
        img = Image.open(BytesIO(resp.content))
    else:
        # image b64_json
        b64_data = re.sub("^data:image/.+;base64,", "", img_url_or_b64)
        img_data = BytesIO(base64.b64decode(b64_data))
        img = Image.open(img_data)
    return img<|MERGE_RESOLUTION|>--- conflicted
+++ resolved
@@ -668,11 +668,8 @@
     """decode image from url or base64 into PIL.Image"""
     if img_url_or_b64.startswith("http"):
         # image http(s) url
-<<<<<<< HEAD
         resp = safe_requests.get(img_url_or_b64)
-=======
-        resp = requests.get(img_url_or_b64, timeout=60)
->>>>>>> 5feec4ef
+
         img = Image.open(BytesIO(resp.content))
     else:
         # image b64_json
