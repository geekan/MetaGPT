aiohttp==3.8.6
#azure_storage==0.37.0
channels==4.0.0
# Django==4.1.5
# docx==0.2.4
#faiss==1.5.3
faiss_cpu==1.7.4
fire==0.4.0
typer==0.9.0
# godot==0.1.1
# google_api_python_client==2.93.0  # Used by search_engine.py
lancedb==0.4.0
loguru==0.6.0
meilisearch==0.21.0
numpy==1.24.3
openai==1.6.1
openpyxl
beautifulsoup4==4.12.3
pandas==2.1.1
pydantic==2.5.3
#pygame==2.1.3
#pymilvus==2.2.8
# pytest==7.2.2 # test extras require
python_docx==0.8.11
PyYAML==6.0.1
# sentence_transformers==2.2.2
setuptools==65.6.3
tenacity==8.2.3
tiktoken==0.6.0
tqdm==4.66.2
#unstructured[local-inference]
# selenium>4
# webdriver_manager<3.9
anthropic==0.18.1
typing-inspect==0.8.0
libcst==1.0.1
qdrant-client==1.7.0
# pytest-mock==3.11.1  # test extras require
# open-interpreter==0.1.7; python_version>"3.9" # Conflict with openai 1.x
ta==0.10.2
semantic-kernel==0.4.3.dev0
wrapt==1.15.0
#aiohttp_jinja2
# azure-cognitiveservices-speech~=1.31.0 # Used by metagpt/tools/azure_tts.py
#aioboto3~=11.3.0  # Used by metagpt/utils/s3.py
aioredis~=2.0.1 # Used by metagpt/utils/redis.py
websocket-client==1.6.2
aiofiles==23.2.1
gitpython==3.1.40
zhipuai==2.0.1
rich==13.6.0
nbclient==0.9.0
nbformat==5.9.2
ipython==8.17.2
ipykernel==6.27.1
scikit_learn==1.3.2
typing-extensions==4.9.0
socksio~=1.0.0
gitignore-parser==0.1.9
# connexion[uvicorn]~=3.0.5 # Used by metagpt/tools/openapi_v3_hello.py
websockets~=11.0
networkx~=3.2.1
google-generativeai==0.4.1
playwright>=1.26  # used at metagpt/tools/libs/web_scraping.py
anytree
ipywidgets==8.1.1
Pillow
imap_tools==1.5.0  # Used by metagpt/tools/libs/email_login.py
qianfan==0.3.2
dashscope==1.14.1
<<<<<<< HEAD
rank-bm25==0.2.2  # for tool recommendation
=======
rank-bm25==0.2.2  # for tool recommendation
jieba==0.42.1  # for tool recommendation
gymnasium==0.29.1
>>>>>>> 6e3c16a5
<|MERGE_RESOLUTION|>--- conflicted
+++ resolved
@@ -68,10 +68,5 @@
 imap_tools==1.5.0  # Used by metagpt/tools/libs/email_login.py
 qianfan==0.3.2
 dashscope==1.14.1
-<<<<<<< HEAD
 rank-bm25==0.2.2  # for tool recommendation
-=======
-rank-bm25==0.2.2  # for tool recommendation
-jieba==0.42.1  # for tool recommendation
-gymnasium==0.29.1
->>>>>>> 6e3c16a5
+gymnasium==0.29.1