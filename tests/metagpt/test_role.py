#!/usr/bin/env python
# -*- coding: utf-8 -*-
"""
@Time    : 2023/5/11 14:44
@Author  : alexanderwu
@File    : test_role.py
@Modified By: mashenquan, 2023-11-1. In line with Chapter 2.2.1 and 2.2.2 of RFC 116, introduce unit tests for
            the utilization of the new message distribution feature in message handling.
@Modified By: mashenquan, 2023-11-4. According to the routing feature plan in Chapter 2.2.3.2 of RFC 113, the routing
    functionality is to be consolidated into the `Environment` class.
"""
import uuid

import pytest
from pydantic import BaseModel

from metagpt.actions import Action, ActionOutput, UserRequirement
from metagpt.environment import Environment
from metagpt.roles import Role
from metagpt.schema import Message
<<<<<<< HEAD
from metagpt.utils.common import any_to_str, get_class_name
=======
from metagpt.utils.common import any_to_str
>>>>>>> f27461f7


class MockAction(Action):
    async def run(self, messages, *args, **kwargs):
        assert messages
        return ActionOutput(content=messages[-1].content, instruct_content=messages[-1])


class MockRole(Role):
    def __init__(self, name="", profile="", goal="", constraints="", desc=""):
        super().__init__(name=name, profile=profile, goal=goal, constraints=constraints, desc=desc)
        self._init_actions([MockAction()])


@pytest.mark.asyncio
async def test_react():
    class Input(BaseModel):
        name: str
        profile: str
        goal: str
        constraints: str
        desc: str
        subscription: str

    inputs = [
        {
            "name": "A",
            "profile": "Tester",
            "goal": "Test",
            "constraints": "constraints",
            "desc": "desc",
            "subscription": "start",
        }
    ]

    for i in inputs:
        seed = Input(**i)
        role = MockRole(
            name=seed.name, profile=seed.profile, goal=seed.goal, constraints=seed.constraints, desc=seed.desc
        )
        role.subscribe({seed.subscription})
        assert role._rc.watch == {any_to_str(UserRequirement)}
        assert role.name == seed.name
        assert role.profile == seed.profile
        assert role._setting.goal == seed.goal
        assert role._setting.constraints == seed.constraints
        assert role._setting.desc == seed.desc
        assert role.is_idle
        env = Environment()
        env.add_role(role)
        assert env.get_subscription(role) == {seed.subscription}
        env.publish_message(Message(content="test", msg_to=seed.subscription))
        assert not role.is_idle
        while not env.is_idle:
            await env.run()
        assert role.is_idle
        env.publish_message(Message(content="test", cause_by=seed.subscription))
        assert not role.is_idle
        while not env.is_idle:
            await env.run()
        assert role.is_idle
        tag = uuid.uuid4().hex
        role.subscribe({tag})
        assert env.get_subscription(role) == {tag}


@pytest.mark.asyncio
async def test_msg_to():
    m = Message(content="a", send_to=["a", MockRole, Message])
    assert m.send_to == {"a", any_to_str(MockRole), any_to_str(Message)}

    m = Message(content="a", cause_by=MockAction, send_to={"a", MockRole, Message})
    assert m.send_to == {"a", any_to_str(MockRole), any_to_str(Message)}

    m = Message(content="a", send_to=("a", MockRole, Message))
    assert m.send_to == {"a", any_to_str(MockRole), any_to_str(Message)}


if __name__ == "__main__":
    pytest.main([__file__, "-s"])<|MERGE_RESOLUTION|>--- conflicted
+++ resolved
@@ -18,11 +18,7 @@
 from metagpt.environment import Environment
 from metagpt.roles import Role
 from metagpt.schema import Message
-<<<<<<< HEAD
-from metagpt.utils.common import any_to_str, get_class_name
-=======
 from metagpt.utils.common import any_to_str
->>>>>>> f27461f7
 
 
 class MockAction(Action):
