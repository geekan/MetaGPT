from examples.werewolf_game.actions.moderator_actions import InstructSpeak
from examples.werewolf_game.actions.common_actions import Speak
from examples.werewolf_game.actions.werewolf_actions import Hunt
from examples.werewolf_game.actions.guard_actions import Protect
<<<<<<< HEAD
=======
from examples.werewolf_game.actions.seer_actions import Verify
>>>>>>> 882660c4

ACTIONS = {
    "Speak": Speak,
    "Hunt": Hunt,
    "Protect": Protect,
<<<<<<< HEAD
=======
    "Verify": Verify,
>>>>>>> 882660c4
}<|MERGE_RESOLUTION|>--- conflicted
+++ resolved
@@ -2,17 +2,11 @@
 from examples.werewolf_game.actions.common_actions import Speak
 from examples.werewolf_game.actions.werewolf_actions import Hunt
 from examples.werewolf_game.actions.guard_actions import Protect
-<<<<<<< HEAD
-=======
 from examples.werewolf_game.actions.seer_actions import Verify
->>>>>>> 882660c4
 
 ACTIONS = {
     "Speak": Speak,
     "Hunt": Hunt,
     "Protect": Protect,
-<<<<<<< HEAD
-=======
     "Verify": Verify,
->>>>>>> 882660c4
 }