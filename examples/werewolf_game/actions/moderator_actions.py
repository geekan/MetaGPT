import asyncio
import collections
import re
from random import random

from metagpt.actions import Action

STEP_INSTRUCTIONS = {
    # 上帝需要介入的全部步骤和对应指令
    # The 1-st night
    0: {"content": "It's dark, everyone close your eyes. I will talk with you/your team secretly at night.",
        "send_to": "Moderator",  # for moderator to continuen speaking
        "restricted_to": ""},
    1: {"content": "Guard, please open your eyes!",
        "send_to": "Moderator",  # for moderator to continuen speaking
        "restricted_to": ""},
    2: {"content": """Guard, now tell me who you protect tonight?
                   You only choose one from the following living options please: {living_players}.
                   Or you can pass. For example: Protect ...""",
        "send_to": "Guard",
        "restricted_to": "Moderator,Guard"},
    3: {"content": "Guard, close your eyes",
        "send_to": "Moderator",
        "restricted_to": ""},
    4: {"content": "Werewolves, please open your eyes!",
        "send_to": "Moderator",
        "restricted_to": ""},
    5: {"content": """Werewolves, I secretly tell you that {werewolf_players} are
                   all of the 2 werewolves! Keep in mind you are teammates. The rest players are not werewolves.
                   choose one from the following living options please:
                   {living_players}. For example: Kill ...""",
        "send_to": "Werewolf",
        "restricted_to": "Moderator,Werewolf"},
    6: {"content": "Werewolves, close your eyes",
        "send_to": "Moderator",
        "restricted_to": ""},
    7: {"content": "Witch, please open your eyes!",
        "send_to": "Moderator",
        "restricted_to": ""},
    8: {"content": """Witch, tonight {player_hunted} has been killed by the werewolves.
                   You have a bottle of antidote, would you like to save him/her? If so, say "Save", else, say "Pass".""",
        "send_to": "Witch",
        "restricted_to": "Moderator,Witch"},  # 要先判断女巫是否有解药，再去询问女巫是否使用解药救人
    9: {"content": """Witch, you also have a bottle of poison, would you like to use it to kill one of the living players?
                   Choose one from the following living options: {living_players}.
                   If so, say ONLY "Poison PlayerX", replace PlayerX with the actual player name, else, say "Pass".""",
        "send_to": "Witch",
        "restricted_to": "Moderator,Witch"},  #
    10: {"content": "Witch, close your eyes",
         "send_to": "Moderator",
         "restricted_to": ""},
    11: {"content": "Seer, please open your eyes!",
         "send_to": "Moderator",
         "restricted_to": ""},
    12: {"content": """Seer, you can check one player's identity. Who are you going to verify its identity tonight?
                    Choose only one from the following living options:{living_players}.""",
         "send_to": "Seer",
         "restricted_to": "Moderator,Seer"},
    13: {"content": "Seer, close your eyes",
         "send_to": "Moderator",
         "restricted_to": ""},
    # The 1-st daytime
    14: {"content": """It's daytime. Everyone woke up except those who had been killed.""",
         "send_to": "Moderator",
         "restricted_to": ""},
    15: {"content": "{player_current_dead} was killed last night!",
         "send_to": "Moderator",
         "restricted_to": ""},
    16: {"content": """Living players: {living_players}, now freely talk about the current situation based on your observation and
                    reflection with a few sentences. Decide whether to reveal your identity based on your reflection.""",
         "send_to": "",  # send to all to speak in daytime
         "restricted_to": ""},
    17: {"content": """Now vote and tell me who you think is the werewolf. Don’t mention your role.
                    You only choose one from the following living options please:
                    {living_players}. Say ONLY: I vote to eliminate ...""",
         "send_to": "",
         "restricted_to": ""},
    18: {"content": """{player_current_dead} was eliminated.""",
         "send_to": "Moderator",
         "restricted_to": ""},
}


GAME_RULE = '''
## Game Overview
You're the moderator of a text-based game called Werewolf. Your role is to guide the players, who can be a werewolf, villager, seer, guard, or witch. The game has two phases: night and day.

## Your Role
As the moderator of the Werewolf game, you'll provide step-by-step instructions to players in this instruction:
Night phase: 
- Tell all players to close their eyes.
- Tell the guard to open their eyes and choose one player to protect from the werewolves. The guard cannot protect themselves or the same player twice in a row.
- Tell the guard to close their eyes.
- Tell the werewolves to open their eyes and choose one player to eliminate. 
- Tell the werewolves to close their eyes.
- Tell the witch to open their eyes and tell them who the werewolves chose to eliminate. The witch can choose to save that player with a potion or let them die. The witch can also choose to poison another player with another potion. The witch can only use each potion once in the game.
- Tell the witch to close their eyes.
- Tell the seer to open their eyes and choose one player to check their identity. The seer can see the true profile of that player.
- Tell the seer to close their eyes.
Day phase:
- Tell all players to open their eyes and announce who died last night (if any). 
- Tell all players to discuss and try to find out who are the werewolves.
- Tell all players to vote for one player to eliminate. The player with the most votes will be eliminated. 
......Repeat the night and day phases until one team wins......

Ensure each player understands their instructions before moving on.
'''
# 游戏流程：All(Night) -> Guard -> Werewolf -> Witch -> Seer -> All(Daytime) -> All(Discuss) -> All(Vote).

GENERATE_POSSIBLE_ANSWER = '''
Given the game rules and conversations above, as moderator, ensure each player understands their instruction before moving on.
Generate a correct instruction based on the context. The instruction should use no more than 3 sentences.

The current player status is as follows:
living players are {living_players}, werewolf players are {werewolf_players}, the player hunted is {player_hunted}, and the player currently dead is {player_current_dead}. 
<<<<<<< HEAD
This information is crucial for the Werewolf to choose their target, the Seer to verify, the Guard to protect, and the Witch to make decisions. They can also choose same player.
=======
This information is crucial for the Werewolf to choose their target, the Seer to verify, the Guard to protect, and the Witch to make decisions. 
>>>>>>> 4518908c
You are required to use 'the current player status' to generate a correct instruction as much as possible. But attention, don't reveal the player's name!

Response should have the following format(split by ## ):
## Instruction
The 'Instruction' is the instruction from the moderator. It contains which player(s) need to do what, and provides optional players to help make decisions(Choose only one from the following options:).
For example, 'Guard, now tell me who you protect tonight? You only choose one from the following options please: [players]. Or you can pass.'.

## Send To
<<<<<<< HEAD
'Send To' specifies the player(s) who need to process and respond to a message. 'Send To' can't not player's name.
=======
'Send To' specifies the player(s) who need to process and respond to a message. 
>>>>>>> 4518908c
Using 'Moderator' to send the message to all players and let moderator to process the message.
Using empty string '' to let all players to process the message.
Otherwise, specify the player profile to let the player to process the message. 
But don't reveal the player's name! For example, 'Moderator' or '' or 'Werewolf' or 'Seer' or 'Guard' or 'Witch' etc.

## Day Or Night
'Day Or Night' specifies the time when the message is sent. It should be 'Day' or 'Night'.
'''


class InstructSpeak(Action):
    def __init__(self, name="InstructSpeak", context=None, llm=None):
        super().__init__(name, context, llm)

    async def run(self, mode, living_players, werewolf_players, player_hunted, player_current_dead, **kwargs):
        if mode == "manual":
            return await self.run_manual(living_players, werewolf_players, player_hunted, player_current_dead, **kwargs)
        elif mode == "llm":
            return await self.run_llm(living_players, werewolf_players, player_hunted, player_current_dead, **kwargs)

    async def run_manual(self, living_players, werewolf_players, player_hunted, player_current_dead, **kwargs):
        step_idx = kwargs.get("step_idx", 0)
        instruction_info = STEP_INSTRUCTIONS.get(step_idx, {
            "content": "Unknown instruction.",
            "send_to": "",
            "restricted_to": ""
        })
        content = instruction_info["content"]
        if "{living_players}" in content and "{werewolf_players}" in content:
            content = content.format(living_players=",".join(living_players),
                                     werewolf_players=",".join(werewolf_players))
        if "{living_players}" in content:
            content = content.format(living_players=",".join(living_players))
        if "{werewolf_players}" in content:
            content = content.format(werewolf_players=",".join(werewolf_players))
        if "{player_hunted}" in content:
            content = content.format(player_hunted=player_hunted)
        if "{player_current_dead}" in content:
            player_current_dead = "No one" if not player_current_dead else player_current_dead
            content = content.format(player_current_dead=player_current_dead)

        return content, instruction_info["send_to"], instruction_info["restricted_to"]

    # 若是llm模式，将多返回一个flag字段
    async def run_llm(self, living_players, werewolf_players, player_hunted, player_current_dead, **kwargs):
        conversation = kwargs.get("conversation", "")
        pre_flag_info = kwargs.get("pre_flag_info", "")
        pre_day_or_night = pre_flag_info.get("day_or_night", "") if pre_flag_info else ""
        prompt = GAME_RULE + str(conversation)[:4000] + GENERATE_POSSIBLE_ANSWER.format(
            living_players=",".join(living_players),
            werewolf_players=",".join(werewolf_players),
            player_hunted=player_hunted,
            player_current_dead=player_current_dead,
        )
        rsp = await self._aask(prompt)
        # 提取content, send_to, restricted_to
        content = re.search(r"## Instruction\n(.*?)##", rsp, re.DOTALL).group(1).strip()
        # 将内部的单引号去掉
        send_to = re.search(r"## Send To\n(.*?)##", rsp, re.DOTALL).group(1).strip().replace("'", "")
        # restricted_to = re.search(r"## Restricted To\n(.*?)##", rsp, re.DOTALL).group(1).strip()
        restricted_to = ""
        day_or_night = re.search(r"## Day Or Night\n(.*)", rsp, re.DOTALL).group(1).strip()
        flag = False
        if day_or_night != pre_day_or_night and pre_day_or_night != "":
            flag = True
        flag_info = {"flag": flag, "day_or_night": day_or_night}
        if day_or_night == "Night":
            if send_to == "Moderator":
                restricted_to = ""
            elif send_to in ["Werewolf", "Seer", "Guard", "Witch"]:
                restricted_to = "Moderator," + send_to
        elif day_or_night == "Day":
            restricted_to = ""

        return content, send_to, restricted_to, flag_info


class ParseSpeak(Action):
    def __init__(self, name="ParseSpeak", context=None, llm=None):
        super().__init__(name, context, llm)

    async def run(self):
        pass

class SummarizeDay(Action):
    """consider all votes at day, conclude which player dies"""

    def __init__(self, name="SummarizeDay", context=None, llm=None):
        super().__init__(name, context, llm)

    async def run(self, votes):
        # 假设votes是一个字典，代表白天投票的结果，key是被投票的玩家，value是得票数
        # 例如：{"Player1": 2, "Player2": 1, "Player3": 1, "Player4": 0}
        # 表示Player1得到2票，Player2和Player3各得到1票，Player4得到0票
        # 若平票，则随机选一个人出局
        if not votes:
            return "No votes were cast. No one was killed."

        max_votes = max(votes.values())
        players_with_max_votes = [player for player, vote_count in votes.items() if vote_count == max_votes]

        if len(players_with_max_votes) == 1:
            eliminated_player = players_with_max_votes[0]
            return f"{eliminated_player} was voted out and eliminated."
        else:
            # 若平票，则随机选一个人出局
            eliminated_player = players_with_max_votes[int(random() * len(players_with_max_votes))]
            return f"There was a tie in the votes. {eliminated_player} was randomly chosen and eliminated."


class AnnounceGameResult(Action):

    async def run(self, winner: str, win_reason: str):
        return f"Game over! {win_reason}. The winner is the {winner}"

async def main():
    rst1 = await SummarizeDay().run({"Player1": 0, "Player2": 0, "Player3": 0, "Player4": 0})
    print(rst1)

if __name__ == '__main__':
    asyncio.run(main())<|MERGE_RESOLUTION|>--- conflicted
+++ resolved
@@ -80,29 +80,26 @@
          "restricted_to": ""},
 }
 
-
 GAME_RULE = '''
 ## Game Overview
 You're the moderator of a text-based game called Werewolf. Your role is to guide the players, who can be a werewolf, villager, seer, guard, or witch. The game has two phases: night and day.
 
+## PLAYER Night Phase
+During the night, conversations are private. Players use their abilities:
+- Werewolves vote to kill a player.
+- The witch can save a player targeted by werewolves or poison a player (each ability can be used once).
+- The seer can verify if a player is a werewolf.
+- The guard can protect a player from being killed by werewolves.
+
+## PLAYER Day Phase
+During the day, all players discuss and vote to eliminate a suspected werewolf. You'll announce who is killed.
+
+## Roles and Objectives
+Werewolves aim to kill all non-werewolves. All other roles aim to eliminate all werewolves. Killed players are out of the game.
+
 ## Your Role
-As the moderator of the Werewolf game, you'll provide step-by-step instructions to players in this instruction:
-Night phase: 
-- Tell all players to close their eyes.
-- Tell the guard to open their eyes and choose one player to protect from the werewolves. The guard cannot protect themselves or the same player twice in a row.
-- Tell the guard to close their eyes.
-- Tell the werewolves to open their eyes and choose one player to eliminate. 
-- Tell the werewolves to close their eyes.
-- Tell the witch to open their eyes and tell them who the werewolves chose to eliminate. The witch can choose to save that player with a potion or let them die. The witch can also choose to poison another player with another potion. The witch can only use each potion once in the game.
-- Tell the witch to close their eyes.
-- Tell the seer to open their eyes and choose one player to check their identity. The seer can see the true profile of that player.
-- Tell the seer to close their eyes.
-Day phase:
-- Tell all players to open their eyes and announce who died last night (if any). 
-- Tell all players to discuss and try to find out who are the werewolves.
-- Tell all players to vote for one player to eliminate. The player with the most votes will be eliminated. 
-......Repeat the night and day phases until one team wins......
-
+As the moderator of the Werewolf game, you'll provide step-by-step instructions to players in this order: 
+All(Night) -> Guard -> Werewolf -> Witch -> Seer -> All(Daytime) -> All(Discuss) -> All(Vote). 
 Ensure each player understands their instructions before moving on.
 '''
 # 游戏流程：All(Night) -> Guard -> Werewolf -> Witch -> Seer -> All(Daytime) -> All(Discuss) -> All(Vote).
@@ -113,11 +110,7 @@
 
 The current player status is as follows:
 living players are {living_players}, werewolf players are {werewolf_players}, the player hunted is {player_hunted}, and the player currently dead is {player_current_dead}. 
-<<<<<<< HEAD
 This information is crucial for the Werewolf to choose their target, the Seer to verify, the Guard to protect, and the Witch to make decisions. They can also choose same player.
-=======
-This information is crucial for the Werewolf to choose their target, the Seer to verify, the Guard to protect, and the Witch to make decisions. 
->>>>>>> 4518908c
 You are required to use 'the current player status' to generate a correct instruction as much as possible. But attention, don't reveal the player's name!
 
 Response should have the following format(split by ## ):
@@ -126,11 +119,7 @@
 For example, 'Guard, now tell me who you protect tonight? You only choose one from the following options please: [players]. Or you can pass.'.
 
 ## Send To
-<<<<<<< HEAD
 'Send To' specifies the player(s) who need to process and respond to a message. 'Send To' can't not player's name.
-=======
-'Send To' specifies the player(s) who need to process and respond to a message. 
->>>>>>> 4518908c
 Using 'Moderator' to send the message to all players and let moderator to process the message.
 Using empty string '' to let all players to process the message.
 Otherwise, specify the player profile to let the player to process the message. 
@@ -215,6 +204,7 @@
     async def run(self):
         pass
 
+
 class SummarizeDay(Action):
     """consider all votes at day, conclude which player dies"""
 
